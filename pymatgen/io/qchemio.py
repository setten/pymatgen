# coding=utf-8

"""
This module implements input and output processing from QChem.
"""
import copy
import re
import numpy as np
from string import Template
from monty.io import zopen
from pymatgen.core.operations import SymmOp
from pymatgen.core.structure import Molecule
from pymatgen.core.units import Energy, FloatWithUnit
from pymatgen.serializers.json_coders import MSONable
from pymatgen.util.coord_utils import get_angle

__author__ = "Xiaohui Qu"
__copyright__ = "Copyright 2013, The Electrolyte Genome Project"
__version__ = "0.1"
__maintainer__ = "Xiaohui Qu"
__email__ = "xhqu1981@gmail.com"
__date__ = "11/4/13"


class QcTask(MSONable):
    """
    An object representing a QChem input file.

    Args:
        molecule: The input molecule. If it is None of string "read",
            QChem will read geometry from checkpoint file. If it is a
            Molecule object, QcInput will convert it into Cartesian
            coordinates. Valid values: pymatgen Molecule object, "read", None
            Defaults to None.
        charge (int): Charge of the molecule. If None, charge on molecule is
            used. Defaults to None.
        spin_multiplicity (int): Spin multiplicity of molecule. Defaults to
            None, which means that the spin multiplicity is set to 1 if the
            molecule has no unpaired electrons and to 2 if there are
            unpaired electrons.
        jobtype (str): The type the QChem job. "SP" for Single Point Energy,
            "opt" for geometry optimization, "freq" for
            vibrational frequency.
        title (str): Comments for the job. Defaults to None. Which means the
            $comment section will be discarded.
        exchange (str): The exchange methods of the theory. Examples including:
            "B" (in pure BLYP), "PW91", "PBE", "TPSS".
            Defaults to "HF".
            This parameter can also be common names of hybrid
            functionals, such as B3LYP, TPSSh, XYGJOS. In such cases,
            the correlation parameter should be left as None.
        correlation (str): The correlation level of the theory. Example
            including: "MP2", "RI-MP2", "CCSD(T)", "LYP", "PBE", "TPSS"
            Defaults to None.
        basis_set (str/dict): The basis set.
            If it is a dict, each element can use different basis set.
        aux_basis_set (str/dict): Auxiliary basis set. For methods,
            like RI-MP2, XYG3, OXYJ-OS, auxiliary basis set is required.
            If it is a dict, each element can use different auxiliary
            basis set.
        ecp: Effective core potential (ECP) to be used.
            If it is a dict, each element can use different ECP.
        rem_params (dict): The parameters supposed to write in the $rem
            section. Dict of key/value pairs.
            Example: {"scf_algorithm": "diis_gdm", "scf_max_cycles": 100}
        optional_params (dict): The parameter for keywords other than $rem
            section. Dict of key/value pairs.
            Example: {"basis": {"Li": "cc-PVTZ", "B": "aug-cc-PVTZ",
            "F": "aug-cc-PVTZ"} "ecp": {"Cd": "srsc", "Br": "srlc"}}
    """

    optional_keywords_list = {"basis", "ecp", "empirical_dispersion",
                              "external_charges", "force_field_params",
                              "intracule", "isotopes", "aux_basis",
                              "localized_diabatization", "multipole_field",
                              "nbo", "occupied", "swap_occupied_virtual", "opt",
                              "pcm", "pcm_solvent", "plots", "qm_atoms", "svp",
                              "svpirf", "van_der_waals", "xc_functional",
                              "cdft", "efp_fragments", "efp_params"}
    alternative_keys = {"job_type": "jobtype",
                        "symmetry_ignore": "sym_ignore",
                        "scf_max_cycles": "max_scf_cycles"}
    alternative_values = {"optimization": "opt",
                          "frequency": "freq"}
    zmat_patt = re.compile("^(\w+)*([\s,]+(\w+)[\s,]+(\w+))*[\-\.\s,\w]*$")
    xyz_patt = re.compile("^(\w+)[\s,]+([\d\.eE\-]+)[\s,]+([\d\.eE\-]+)[\s,]+"
                          "([\d\.eE\-]+)[\-\.\s,\w.]*$")

    def __init__(self, molecule=None, charge=None, spin_multiplicity=None,
                 jobtype='SP', title=None, exchange="HF", correlation=None,
                 basis_set="6-31+G*", aux_basis_set=None, ecp=None,
                 rem_params=None, optional_params=None):
        self.mol = copy.deepcopy(molecule) if molecule else "read"
        self.charge = charge
        self.spin_multiplicity = spin_multiplicity
        if isinstance(self.mol, str) or isinstance(self.mol, unicode):
            self.mol = self.mol.lower()
            if self.mol != "read":
                raise ValueError('The only accept text value for mol is "read"')
        elif isinstance(self.mol, list):
            for m in self.mol:
                if not isinstance(m, Molecule):
                    raise ValueError("In case of type list, every element of mol must be a pymatgen Molecule")
            if self.charge is None or self.spin_multiplicity is None:
                raise ValueError("For fragments molecule section input, charge and spin_multiplicity "
                                 "must be specificed")
            total_charge = sum([m.charge for m in self.mol])
            total_unpaired_electron = sum([m.spin_multiplicity-1 for m in self.mol])
            if total_charge != self.charge:
                raise ValueError("The charge of the molecule doesn't equal to the sum of the fragment charges")
            if total_unpaired_electron % 2 != (self.spin_multiplicity - 1) % 2:
                raise ValueError("Spin multiplicity of molecule and fragments doesn't match")
        elif isinstance(self.mol, Molecule):
            self.charge = charge if charge is not None else self.mol.charge
            nelectrons = self.mol.charge + self.mol.nelectrons - self.charge
            if spin_multiplicity is not None:
                self.spin_multiplicity = spin_multiplicity
                if (nelectrons + spin_multiplicity) % 2 != 1:
                    raise ValueError("Charge of {} and spin multiplicity of {} "
                                     "is not possible for this molecule"
                                     .format(self.charge, spin_multiplicity))
            else:
                self.spin_multiplicity = 1 if nelectrons % 2 == 0 else 2
        else:
            raise ValueError("The molecule must be a pymatgen Molecule "
                             "object or read/None or list of pymatgen Molecule")
        if (self.charge is None) != (self.spin_multiplicity is None):
            raise ValueError("spin multiplicity must be set together")
        if self.charge is not None and isinstance(self.mol, Molecule):
            self.mol.set_charge_and_spin(self.charge, self.spin_multiplicity)
        self.params = dict()
        if title is not None:
            self.params["comment"] = title
        if "rem" not in self.params:
            self.params["rem"] = dict()
        self.params["rem"]["exchange"] = exchange.lower()
        available_jobtypes = {"sp", "opt", "ts", "freq", "force", "rpath",
                              "nmr", "bsse", "eda", "pes_scan", "fsm", "aimd",
                              "pimc", "makeefp"}
        jt = jobtype.lower()
        if jt in self.alternative_values:
            jt = self.alternative_values[jt]
        if jt not in available_jobtypes:
            raise ValueError("Job type " + jobtype + " is not supported yet")
        self.params["rem"]["jobtype"] = jobtype.lower()
        if correlation is not None:
            self.params["rem"]["correlation"] = correlation.lower()
        if rem_params is not None:
            for k, v in rem_params.iteritems():
                k = k.lower()
                if k in self.alternative_keys:
                    k = self.alternative_keys[k]
                if isinstance(v, str) or isinstance(v, unicode):
                    v = str(v).lower()
                    if v in self.alternative_values:
                        v = self.alternative_values[v]
                    self.params["rem"][k] = v
                elif isinstance(v, int) or isinstance(v, float):
                    self.params["rem"][k] = v
                else:
                    raise ValueError("The value in $rem can only be Integer "
                                     "or string")
        if optional_params:
            op_key = set([k.lower() for k in optional_params.keys()])
            if len(op_key - self.optional_keywords_list) > 0:
                invalid_keys = op_key - self.optional_keywords_list
                raise ValueError(','.join(['$' + k for k in invalid_keys]) +
                                 'is not a valid optional section')
            self.params.update(optional_params)

        self.set_basis_set(basis_set)

        if aux_basis_set is None:
            if self._aux_basis_required():
                if isinstance(self.params["rem"]["basis"], str) or \
                        isinstance(self.params["rem"]["basis"], unicode):
                    if self.params["rem"]["basis"].startswith("6-31+g"):
                        self.set_auxiliary_basis_set("rimp2-aug-cc-pvdz")
                    elif self.params["rem"]["basis"].startswith("6-311+g"):
                        self.set_auxiliary_basis_set("rimp2-aug-cc-pvtz")
                if "aux_basis" not in self.params["rem"]:
                    raise ValueError("Auxiliary basis set is missing")
        else:
            self.set_auxiliary_basis_set(aux_basis_set)

        if ecp:
            self.set_ecp(ecp)

    def _aux_basis_required(self):
        if self.params["rem"]["exchange"] in ['xygjos', 'xyg3', 'lxygjos']:
            return True
        if 'correlation' in self.params["rem"]:
            if self.params["rem"]["correlation"].startswith("ri"):
                return True

    def set_basis_set(self, basis_set):
        if isinstance(basis_set, str) or isinstance(basis_set, unicode):
            self.params["rem"]["basis"] = str(basis_set).lower()
            if basis_set.lower() not in ["gen", "mixed"]:
                self.params.pop("basis", None)
        elif isinstance(basis_set, dict):
            self.params["rem"]["basis"] = "gen"
            bs = dict()
            for element, basis in basis_set.iteritems():
                bs[element.strip().capitalize()] = basis.lower()
            self.params["basis"] = bs
            if self.mol:
                mol_elements = set([site.species_string for site
                                    in self.mol.sites])
                basis_elements = set(self.params["basis"].keys())
                if len(mol_elements - basis_elements) > 0:
                    raise ValueError("The basis set for elements " +
                                     ", ".join(
                                         list(mol_elements - basis_elements)) +
                                     " is missing")
                if len(basis_elements - mol_elements) > 0:
                    raise ValueError("Basis set error: the molecule "
                                     "doesn't contain element " +
                                     ", ".join(basis_elements - mol_elements))
        elif isinstance(basis_set, list):
            self.params["rem"]["basis"] = "mixed"
            bs = [(a[0].capitalize(), a[1].lower()) for a in basis_set]
            self.params["basis"] = bs
            if len(self.mol) != len(basis_set):
                raise ValueError("Must specific a basis set for every atom")
            mol_elements = [site.species_string for site in self.mol.sites]
            basis_elements = [a[0] for a in bs]
            if mol_elements != basis_elements:
                raise ValueError("Elements in molecule and mixed basis set don't match")
        else:
            raise Exception('Can\'t handle type "{}"'.format(type(basis_set)))

    def set_auxiliary_basis_set(self, aux_basis_set):
        if isinstance(aux_basis_set, str) or isinstance(aux_basis_set, unicode):
            self.params["rem"]["aux_basis"] = aux_basis_set.lower()
            if aux_basis_set.lower() not in ["gen", "mixed"]:
                self.params.pop("aux_basis", None)
        elif isinstance(aux_basis_set, dict):
            self.params["rem"]["aux_basis"] = "gen"
            bs = dict()
            for element, basis in aux_basis_set.iteritems():
                bs[element.strip().capitalize()] = basis.lower()
            self.params["aux_basis"] = bs
            if self.mol:
                mol_elements = set([site.species_string for site
                                    in self.mol.sites])
                basis_elements = set(self.params["aux_basis"].keys())
                if len(mol_elements - basis_elements) > 0:
                    raise ValueError("The auxiliary basis set for "
                                     "elements " +
                                     ", ".join(
                                         list(mol_elements - basis_elements)) +
                                     " is missing")
                if len(basis_elements - mol_elements) > 0:
                    raise ValueError("Auxiliary asis set error: the "
                                     "molecule doesn't contain element " +
                                     ", ".join(basis_elements - mol_elements))
        elif isinstance(aux_basis_set, list):
            self.params["rem"]["aux_basis"] = "mixed"
            bs = [(a[0].capitalize(), a[1].lower()) for a in aux_basis_set]
            self.params["aux_basis"] = bs
            if len(self.mol) != len(aux_basis_set):
                raise ValueError("Must specific a auxiliary basis set for every atom")
            mol_elements = [site.species_string for site in self.mol.sites]
            basis_elements = [a[0] for a in bs]
            if mol_elements != basis_elements:
                raise ValueError("Elements in molecule and mixed basis set don't match")
        else:
            raise Exception('Can\'t handle type "{}"'.format(type(aux_basis_set)))

    def set_ecp(self, ecp):
        if isinstance(ecp, str) or isinstance(ecp, unicode):
            self.params["rem"]["ecp"] = ecp.lower()
        elif isinstance(ecp, dict):
            self.params["rem"]["ecp"] = "gen"
            potentials = dict()
            for element, p in ecp.iteritems():
                potentials[element.strip().capitalize()] = p.lower()
            self.params["ecp"] = potentials
            if self.mol:
                mol_elements = set([site.species_string for site
                                    in self.mol.sites])
                ecp_elements = set(self.params["ecp"].keys())
                if len(ecp_elements - mol_elements) > 0:
                    raise ValueError("ECP error: the molecule "
                                     "doesn't contain element " +
                                     ", ".join(ecp_elements - mol_elements))

    @property
    def molecule(self):
        return self.mol

    def set_memory(self, total=None, static=None):
        """
        Set the maxium allowed memory.

        Args:
            total: The total memory. Integer. Unit: MBytes. If set to None,
                this parameter will be neglected.
            static: The static memory. Integer. Unit MBytes. If set to None,
                this parameterwill be neglected.
        """
        if total:
            self.params["rem"]["mem_total"] = total
        if static:
            self.params["rem"]["mem_static"] = static

    def set_max_num_of_scratch_files(self, num=16):
        """
        In QChem, the size of a single scratch is limited 2GB. By default,
        the max number of scratich is 16, which is cooresponding to 32GB
        scratch space. If you want to use more scratch disk space, you need
        to increase the number of scratch files:

        Args:
            num: The max number of the scratch files. (Integer)
        """
        self.params["rem"]["max_sub_file_num"] = num

    def set_scf_algorithm_and_iterations(self, algorithm="diis",
                                         iterations=50):
        """
        Set algorithm used for converging SCF and max number of SCF iterations.

        Args:
            algorithm: The algorithm used for converging SCF. (str)
            iterations: The max number of SCF iterations. (Integer)
        """
        available_algorithms = {"diis", "dm", "diis_dm", "diis_gdm", "gdm",
                                "rca", "rca_diis", "roothaan"}
        if algorithm.lower() not in available_algorithms:
            raise ValueError("Algorithm " + algorithm +
                             " is not available in QChem")
        self.params["rem"]["scf_algorithm"] = algorithm.lower()
        self.params["rem"]["max_scf_cycles"] = iterations

    def set_scf_convergence_threshold(self, exponent=8):
        """
        SCF is considered converged when the wavefunction error is less than
        10**(-exponent).
        In QChem, the default values are:
        5	For single point energy calculations.
        7	For geometry optimizations and vibrational analysis.
        8	For SSG calculations

        Args:
            exponent: The exponent of the threshold. (Integer)
        """
        self.params["rem"]["scf_convergence"] = exponent

    def set_integral_threshold(self, thresh=12):
        """
        Cutoff for neglect of two electron integrals. 10−THRESH (THRESH ≤ 14).
        In QChem, the default values are:
        8	For single point energies.
        10	For optimizations and frequency calculations.
        14	For coupled-cluster calculations.

        Args:
            thresh: The exponent of the threshold. (Integer)
        """
        self.params["rem"]["thresh"] = thresh

    def set_dft_grid(self, radical_points=128, angular_points=302,
                     grid_type="Lebedev"):
        """
        Set the grid for DFT numerical integrations.

        Args:
            radical_points: Radical points. (Integer)
            angular_points: Angular points. (Integer)
            grid_type: The type of of the grid. There are two standard grids:
                SG-1 and SG-0. The other two supported grids are "Lebedev" and
                "Gauss-Legendre"
        """
        available_lebedev_angular_points = {6, 18, 26, 38, 50, 74, 86, 110, 146,
                                            170, 194, 230, 266, 302, 350, 434,
                                            590, 770, 974, 1202, 1454, 1730,
                                            2030, 2354, 2702, 3074, 3470, 3890,
                                            4334, 4802, 5294}
        if grid_type.lower() == "sg-0":
            self.params["rem"]["xc_grid"] = 0
        elif grid_type.lower() == "sg-1":
            self.params["rem"]["xc_grid"] = 1
        elif grid_type.lower() == "lebedev":
            if angular_points not in available_lebedev_angular_points:
                raise ValueError(str(angular_points) + " is not a valid "
                                 "Lebedev angular points number")
            self.params["rem"]["xc_grid"] = "{rp:06d}{ap:06d}".format(
                rp=radical_points, ap=angular_points)
        elif grid_type.lower() == "gauss-legendre":
            self.params["rem"]["xc_grid"] = "-{rp:06d}{ap:06d}".format(
                rp=radical_points, ap=angular_points)
        else:
            raise ValueError("Grid type " + grid_type + " is not supported "
                                                        "currently")

    def set_scf_initial_guess(self, guess="SAD"):
        """
        Set initial guess method to be used for SCF

        Args:
            guess: The initial guess method. (str)
        """
        availabel_guesses = {"core", "sad", "gwh", "read", "fragmo"}
        if guess.lower() not in availabel_guesses:
            raise ValueError("The guess method " + guess + " is not supported "
                                                           "yet")
        self.params["rem"]["scf_guess"] = guess.lower()

    def set_geom_max_iterations(self, iterations):
        """
        Set the max iterations of geometry optimization.

        Args:
            iterations: the maximum iterations of geometry optimization.
            (Integer)
        """
        self.params["rem"]["geom_opt_max_cycles"] = iterations

    def set_geom_opt_coords_type(self, coords_type="internal_switch"):
        """
        Set the coordinates system used in geometry optimization.
        "cartesian"       --- always cartesian coordinates.
        "internal"        --- always internal coordinates.
        "internal-switch" --- try internal coordinates first, if fails, switch
        to cartesian coordinates.
        "z-matrix"        --- always z-matrix coordinates.
        "z-matrix-switch" --- try z-matrix first, if fails, switch to
        cartesian coordinates.

        Args:
            coords_type: The type of the coordinates. (str)
        """
        coords_map = {"cartesian": 0, "internal": 1, "internal-switch": -1,
                      "z-matrix": 2, "z-matrix-switch": -2}
        if coords_type.lower() not in set(coords_map.keys()):
            raise ValueError("Coodinate system " + coords_type + " is not "
                             "supported yet")
        else:
            self.params["rem"]["geom_opt_coords"] = \
                coords_map[coords_type.lower()]

    def scale_geom_opt_threshold(self, gradient=0.1, displacement=0.1,
                                 energy=0.1):
        """
        Adjust the convergence criteria of geometry optimization.

        Args:
            gradient: the scale factor for gradient criteria. If less than
                1.0, you are tightening the threshold. The base value is
                300 × 10E−6
            displacement: the scale factor for atomic displacement. If less
                then 1.0, you are tightening the threshold. The base value is
                1200 × 10E−6
            energy: the scale factor for energy change between successive
                iterations. If less than 1.0, you are tightening the
                threshold. The base value is 100 × 10E−8.
        """
        if gradient < 1.0/(300-1) or displacement < 1.0/(1200-1) or \
                energy < 1.0/(100-1):
            raise ValueError("The geometry optimization convergence criteria "
                             "is too tight")
        self.params["rem"]["geom_opt_tol_gradient"] = int(gradient * 300)
        self.params["rem"]["geom_opt_tol_displacement"] = int(displacement *
                                                              1200)
        self.params["rem"]["geom_opt_tol_energy"] = int(energy * 100)

    def set_geom_opt_use_gdiis(self, subspace_size=None):
        """
        Use GDIIS algorithm in geometry optimization.

        Args:
            subspace_size: The size of the DIIS subsapce. None for default
                value. The default value is min(NDEG, NATOMS, 4) NDEG = number
                of moleculardegrees of freedom.
        """
        subspace_size = subspace_size if subspace_size is not None else -1
        self.params["rem"]["geom_opt_max_diis"] = subspace_size

    def disable_symmetry(self):
        """
        Turn the symmetry off.
        """
        self.params["rem"]["sym_ignore"] = True
        self.params["rem"]["symmetry"] = False

    def use_cosmo(self, dielectric_constant=78.4):
        """
        Set the solvent model to COSMO.

        Args:
            dielectric_constant: the dielectric constant for the solvent.
        """
        self.params["rem"]["solvent_method"] = "cosmo"
        self.params["rem"]["solvent_dielectric"] = dielectric_constant

    def use_pcm(self, pcm_params=None, solvent_params=None,
                radii_force_field=None):
        """
        Set the solvent model to PCM. Default parameters are trying to comply to
        gaussian default value

        Args:
            pcm_params (dict): The parameters of "$pcm" section.
            solvent_params (dict): The parameters of "pcm_solvent" section
            radii_force_field (str): The force fied used to set the solute
                radii. Default to UFF.
        """
        self.params["pcm"] = dict()
        self.params["pcm_solvent"] = dict()
        default_pcm_params = {"Theory": "SSVPE",
                              "vdwScale": 1.1,
                              "Radii": "UFF"}
        if not solvent_params:
            solvent_params = {"Dielectric": 78.3553}
        if pcm_params:
            for k, v in pcm_params.iteritems():
                self.params["pcm"][k.lower()] = v.lower() \
                    if isinstance(v, str) or isinstance(v, unicode) else v

        for k, v in default_pcm_params.iteritems():
            if k.lower() not in self.params["pcm"].keys():
                self.params["pcm"][k.lower()] = v.lower() \
                    if isinstance(v, str) or isinstance(v, unicode) else v
        for k, v in solvent_params.iteritems():
            self.params["pcm_solvent"][k.lower()] = v.lower() \
                if isinstance(v, str) or isinstance(v, unicode) else copy.deepcopy(v)
        self.params["rem"]["solvent_method"] = "pcm"
        if radii_force_field:
            self.params["pcm"]["radii"] = "bondi"
            self.params["rem"]["force_fied"] = radii_force_field.lower()

    def __str__(self):
        sections = ["comment", "molecule", "rem"] + \
            sorted(list(self.optional_keywords_list))
        lines = []
        for sec in sections:
            if sec in self.params or sec == "molecule":
                foramt_sec = self.__getattribute__("_format_" + sec)
                lines.append("$" + sec)
                lines.extend(foramt_sec())
                lines.append("$end")
                lines.append('\n')
        return '\n'.join(lines)

    def _format_comment(self):
        lines = [' ' + self.params["comment"].strip()]
        return lines

    def _format_molecule(self):
        lines = []

        def inner_format_mol(m2):
            mol_lines = []
            for site in m2.sites:
                mol_lines.append(" {element:<4} {x:>17.8f} {y:>17.8f} "
                                 "{z:>17.8f}".format(element=site.species_string,
                                                     x=site.x, y=site.y, z=site.z))
            return mol_lines

        if self.charge is not None:
            lines.append(" {charge:d}  {multi:d}".format(charge=self
                         .charge, multi=self.spin_multiplicity))
        if (isinstance(self.mol, str) or isinstance(self.mol, unicode))\
                and self.mol == "read":
            lines.append(" read")
        elif isinstance(self.mol, list):
            for m in self.mol:
                lines.append("--")
                lines.append(" {charge:d}  {multi:d}".format(
                    charge=m.charge, multi=m.spin_multiplicity))
                lines.extend(inner_format_mol(m))
        else:
            lines.extend(inner_format_mol(self.mol))
        return lines

    def _format_rem(self):
        rem_format_template = Template("  {name:>$name_width} = "
                                       "{value}")
        name_width = 0
        for name, value in self.params["rem"].iteritems():
            if len(name) > name_width:
                name_width = len(name)
        rem = rem_format_template.substitute(name_width=name_width)
        lines = []
        all_keys = set(self.params["rem"].keys())
        priority_keys = ["jobtype", "exchange", "basis"]
        additional_keys = all_keys - set(priority_keys)
        ordered_keys = priority_keys + sorted(list(additional_keys))
        for name in ordered_keys:
            value = self.params["rem"][name]
            lines.append(rem.format(name=name, value=value))
        return lines

    def _format_basis(self):
        lines = []
        if isinstance(self.params["basis"], dict):
            for element in sorted(self.params["basis"].keys()):
                basis = self.params["basis"][element]
                lines.append(" " + element)
                lines.append(" " + basis)
                lines.append(" ****")
        elif isinstance(self.params["basis"], list):
            for i, (element, bs) in enumerate(self.params["basis"]):
                lines.append(" {element:2s} {number:3d}".format(element=element, number=i+1))
                lines.append(" {}".format(bs))
                lines.append(" ****")
        return lines

    def _format_aux_basis(self):
        lines = []
        if isinstance(self.params["aux_basis"], dict):
            for element in sorted(self.params["aux_basis"].keys()):
                basis = self.params["aux_basis"][element]
                lines.append(" " + element)
                lines.append(" " + basis)
                lines.append(" ****")
        else:
            for i, (element, bs) in enumerate(self.params["aux_basis"]):
                lines.append(" {element:2s} {number:3d}".format(element=element, number=i+1))
                lines.append(" {}".format(bs))
                lines.append(" ****")
        return lines

    def _format_ecp(self):
        lines = []
        for element in sorted(self.params["ecp"].keys()):
            ecp = self.params["ecp"][element]
            lines.append(" " + element)
            lines.append(" " + ecp)
            lines.append(" ****")
        return lines

    def _format_pcm(self):
        pcm_format_template = Template("  {name:>$name_width}   "
                                       "{value}")
        name_width = 0
        for name in self.params["pcm"].keys():
            if len(name) > name_width:
                name_width = len(name)
        rem = pcm_format_template.substitute(name_width=name_width)
        lines = []
        for name in sorted(self.params["pcm"].keys()):
            value = self.params["pcm"][name]
            lines.append(rem.format(name=name, value=value))
        return lines

    def _format_pcm_solvent(self):
        pp_format_template = Template("  {name:>$name_width}   "
                                      "{value}")
        name_width = 0
        for name in self.params["pcm_solvent"].keys():
            if len(name) > name_width:
                name_width = len(name)
        rem = pp_format_template.substitute(name_width=name_width)
        lines = []
        all_keys = set(self.params["pcm_solvent"].keys())
        priority_keys = []
        for k in ["dielectric", "nonels", "nsolventatoms", "solventatom"]:
            if k in all_keys:
                priority_keys.append(k)
        additional_keys = all_keys - set(priority_keys)
        ordered_keys = priority_keys + sorted(list(additional_keys))
        for name in ordered_keys:
            value = self.params["pcm_solvent"][name]
            if name == "solventatom":
                for v in copy.deepcopy(value):
                    value = "{:<4d} {:<4d} {:<4d} {:4.2f}".format(*v)
                    lines.append(rem.format(name=name, value=value))
                continue
            lines.append(rem.format(name=name, value=value))
        return lines

    @property
    def to_dict(self):
        if isinstance(self.mol, str) or isinstance(self.mol, unicode):
            mol_dict = self.mol
        elif isinstance(self.mol, Molecule):
            mol_dict = self.mol.to_dict
        elif isinstance(self.mol, list):
            mol_dict = [m.to_dict for m in self.mol]
        else:
            raise ValueError('Unknow molecule type "{}"'.format(type(self.mol)))
        return {"@module": self.__class__.__module__,
                "@class": self.__class__.__name__,
                "molecule": mol_dict,
                "charge": self.charge,
                "spin_multiplicity": self.spin_multiplicity,
                "params": self.params}

    @classmethod
    def from_dict(cls, d):
        if d["molecule"] == "read":
            mol = "read"
        elif isinstance(d["molecule"], dict):
            mol = Molecule.from_dict(d["molecule"])
        elif isinstance(d["molecule"], list):
            mol = [Molecule.from_dict(m) for m in d["molecule"]]
        else:
            raise ValueError('Unknow molecule type "{}"'.format(type(d["molecule"])))
        jobtype = d["params"]["rem"]["jobtype"]
        title = d["params"].get("comment", None)
        exchange = d["params"]["rem"]["exchange"]
        correlation = d["params"]["rem"].get("correlation", None)
        basis_set = d["params"]["rem"]["basis"]
        aux_basis_set = d["params"]["rem"].get("aux_basis", None)
        ecp = d["params"]["rem"].get("ecp", None)
        optional_params = None
        op_keys = set(d["params"].keys()) - {"comment", "rem"}
        if len(op_keys) > 0:
            optional_params = dict()
            for k in op_keys:
                optional_params[k] = d["params"][k]
        return QcTask(molecule=mol, charge=d["charge"],
                      spin_multiplicity=d["spin_multiplicity"],
                      jobtype=jobtype, title=title,
                      exchange=exchange, correlation=correlation,
                      basis_set=basis_set, aux_basis_set=aux_basis_set,
                      ecp=ecp, rem_params=d["params"]["rem"],
                      optional_params=optional_params)

    def write_file(self, filename):
        with zopen(filename, "w") as f:
            f.write(self.__str__())

    @classmethod
    def from_file(cls, filename):
        with zopen(filename) as f:
            return cls.from_string(f.read())

    @classmethod
    def from_string(cls, contents):
        """
        Creates QcInput from a string.

        Args:
            contents: String representing a QChem input file.

        Returns:
            QcInput object
        """
        mol = None
        charge = None
        spin_multiplicity = None
        params = dict()
        lines = contents.split('\n')
        parse_section = False
        section_name = None
        section_text = []
        for line_num, line in enumerate(lines):
            l = line.strip().lower()

            if len(l) == 0:
                continue
            if (not parse_section) and (l == "$end" or not l.startswith("$")):
                raise ValueError("Format error, parsing failed")
            if parse_section and l != "$end":
                section_text.append(line)
            if l.startswith("$") and not parse_section:
                parse_section = True
                section_name = l[1:]
                available_sections = ["comment", "molecule", "rem"] + \
                    sorted(list(cls.optional_keywords_list))
                if section_name not in available_sections:
                    raise ValueError("Unrecognized keyword " + line.strip() +
                                     " at line " + str(line_num))
                if section_name in params:
                    raise ValueError("duplicated keyword " + line.strip() +
                                     "at line " + str(line_num))
            if parse_section and l == "$end":
                func_name = "_parse_" + section_name
                if func_name not in QcTask.__dict__:
                    raise Exception(func_name + " is not implemented yet, "
                                    "please implement it")
                parse_func = QcTask.__dict__[func_name].__get__(None, QcTask)
                if section_name == "molecule":
                    mol, charge, spin_multiplicity = parse_func(section_text)
                else:
                    d = parse_func(section_text)
                    params[section_name] = d
                parse_section = False
                section_name = None
                section_text = []
        if parse_section:
            raise ValueError("Format error. " + section_name + " is not "
                             "terminated")
        jobtype = params["rem"]["jobtype"]
        title = params.get("comment", None)
        exchange = params["rem"].get("exchange", "hf")
        correlation = params["rem"].get("correlation", None)
        basis_set = params["rem"]["basis"]
        aux_basis_set = params["rem"].get("aux_basis", None)
        ecp = params["rem"].get("ecp", None)
        optional_params = None
        op_keys = set(params.keys()) - {"comment", "rem"}
        if len(op_keys) > 0:
            optional_params = dict()
            for k in op_keys:
                optional_params[k] = params[k]
        return QcTask(molecule=mol, charge=charge,
                      spin_multiplicity=spin_multiplicity,
                      jobtype=jobtype, title=title,
                      exchange=exchange, correlation=correlation,
                      basis_set=basis_set, aux_basis_set=aux_basis_set,
                      ecp=ecp, rem_params=params["rem"],
                      optional_params=optional_params)

    @classmethod
    def _parse_comment(cls, contents):
        return '\n'.join(contents).strip()

    @classmethod
    def _parse_coords(cls, coord_lines):
        """
        Helper method to parse coordinates. Copied from GaussianInput class.
        """
        paras = {}
        var_pattern = re.compile("^([A-Za-z]+\S*)[\s=,]+([\d\-\.]+)$")
        for l in coord_lines:
            m = var_pattern.match(l.strip())
            if m:
                paras[m.group(1)] = float(m.group(2))

        species = []
        coords = []
        # Stores whether a Zmatrix format is detected. Once a zmatrix format
        # is detected, it is assumed for the remaining of the parsing.
        zmode = False
        for l in coord_lines:
            l = l.strip()
            if not l:
                break
            if (not zmode) and cls.xyz_patt.match(l):
                m = cls.xyz_patt.match(l)
                species.append(m.group(1))
                toks = re.split("[,\s]+", l.strip())
                if len(toks) > 4:
                    coords.append(map(float, toks[2:5]))
                else:
                    coords.append(map(float, toks[1:4]))
            elif cls.zmat_patt.match(l):
                zmode = True
                toks = re.split("[,\s]+", l.strip())
                species.append(toks[0])
                toks.pop(0)
                if len(toks) == 0:
                    coords.append(np.array([0.0, 0.0, 0.0]))
                else:
                    nn = []
                    parameters = []
                    while len(toks) > 1:
                        ind = toks.pop(0)
                        data = toks.pop(0)
                        try:
                            nn.append(int(ind))
                        except ValueError:
                            nn.append(species.index(ind) + 1)
                        try:
                            val = float(data)
                            parameters.append(val)
                        except ValueError:
                            if data.startswith("-"):
                                parameters.append(-paras[data[1:]])
                            else:
                                parameters.append(paras[data])
                    if len(nn) == 1:
                        coords.append(np.array(
                            [0.0, 0.0, float(parameters[0])]))
                    elif len(nn) == 2:
                        coords1 = coords[nn[0] - 1]
                        coords2 = coords[nn[1] - 1]
                        bl = parameters[0]
                        angle = parameters[1]
                        axis = [0, 1, 0]
                        op = SymmOp.from_origin_axis_angle(coords1, axis,
                                                           angle, False)
                        coord = op.operate(coords2)
                        vec = coord - coords1
                        coord = vec * bl / np.linalg.norm(vec) + coords1
                        coords.append(coord)
                    elif len(nn) == 3:
                        coords1 = coords[nn[0] - 1]
                        coords2 = coords[nn[1] - 1]
                        coords3 = coords[nn[2] - 1]
                        bl = parameters[0]
                        angle = parameters[1]
                        dih = parameters[2]
                        v1 = coords3 - coords2
                        v2 = coords1 - coords2
                        axis = np.cross(v1, v2)
                        op = SymmOp.from_origin_axis_angle(
                            coords1, axis, angle, False)
                        coord = op.operate(coords2)
                        v1 = coord - coords1
                        v2 = coords1 - coords2
                        v3 = np.cross(v1, v2)
                        adj = get_angle(v3, axis)
                        axis = coords1 - coords2
                        op = SymmOp.from_origin_axis_angle(
                            coords1, axis, dih - adj, False)
                        coord = op.operate(coord)
                        vec = coord - coords1
                        coord = vec * bl / np.linalg.norm(vec) + coords1
                        coords.append(coord)

        def parse_species(sp_str):
            """
            The species specification can take many forms. E.g.,
            simple integers representing atomic numbers ("8"),
            actual species string ("C") or a labelled species ("C1").
            Sometimes, the species string is also not properly capitalized,
            e.g, ("c1"). This method should take care of these known formats.
            """
            try:
                return int(sp_str)
            except ValueError:
                sp = re.sub("\d", "", sp_str)
                return sp.capitalize()

        species = map(parse_species, species)

        return Molecule(species, coords)

    @classmethod
    def _parse_molecule(cls, contents):
        text = copy.deepcopy(contents[:2])
        charge_multi_pattern = re.compile('\s*(?P<charge>'
                                          '[-+]?\d+)\s+(?P<multi>\d+)')
        line = text.pop(0)
        m = charge_multi_pattern.match(line)
        if m:
            charge = int(m.group("charge"))
            spin_multiplicity = int(m.group("multi"))
            line = text.pop(0)
        else:
            charge = None
            spin_multiplicity = None
        if line.strip().lower() == "read":
            return "read", charge, spin_multiplicity
        elif charge is None or spin_multiplicity is None:
            raise ValueError("Charge or spin multiplicity is not found")
        else:
            if contents[1].strip()[0:2] == "--":
                chunks = "\n".join(contents[2:]).split("--\n")
                mol = []
                for chunk in chunks:
                    mol_contents = chunk.split("\n")
                    m = charge_multi_pattern.match(mol_contents[0])
                    if m:
                        fragment_charge = int(m.group("charge"))
                        fragment_spin_multiplicity = int(m.group("multi"))
                    else:
                        raise Exception("charge and spin multiplicity must be specified for each fragment")
                    fragment = cls._parse_coords(mol_contents[1:])
                    fragment.set_charge_and_spin(fragment_charge, fragment_spin_multiplicity)
                    mol.append(fragment)
            else:
                mol = cls._parse_coords(contents[1:])
                mol.set_charge_and_spin(charge, spin_multiplicity)
            return mol, charge, spin_multiplicity

    @classmethod
    def _parse_rem(cls, contents):
        d = dict()
        int_pattern = re.compile('^[-+]?\d+$')
        float_pattern = re.compile('^[-+]?\d+\.\d+([eE][-+]?\d+)?$')

        for line in contents:
            tokens = line.strip().replace("=", ' ').split()
            if len(tokens) < 2:
                raise ValueError("Can't parse $rem section, there should be "
                                 "at least two field: key and value!")
            k1, v = tokens[:2]
            k2 = k1.lower()
            if k2 in cls.alternative_keys:
                k2 = cls.alternative_keys[k2]
            if v in cls.alternative_values:
                v = cls.alternative_values
            if k2 == "xc_grid":
                d[k2] = v
            elif v == "True":
                d[k2] = True
            elif v == "False":
                d[k2] = False
            elif int_pattern.match(v):
                d[k2] = int(v)
            elif float_pattern.match(v):
                d[k2] = float(v)
            else:
                d[k2] = v.lower()
        return d

    @classmethod
    def _parse_aux_basis(cls, contents):
        if len(contents) % 3 != 0:
            raise ValueError("Auxiliary basis set section format error")
        chunks = zip(*[iter(contents)]*3)
        t = contents[0].split()
        if len(t) == 2 and int(t[1]) > 0:
            bs = []
            for i, ch in enumerate(chunks):
                element, number = ch[0].split()
                basis = ch[1]
                if int(number) != i+1:
                    raise ValueError("Atom order number doesn't match in $aux_basis section")
                bs.append((element.strip().capitalize(), basis.strip().lower()))
        else:
            bs = dict()
            for ch in chunks:
                element, basis = ch[:2]
                bs[element.strip().capitalize()] = basis.strip().lower()
        return bs

    @classmethod
    def _parse_basis(cls, contents):
        if len(contents) % 3 != 0:
            raise ValueError("Basis set section format error")
        chunks = zip(*[iter(contents)]*3)
        t = contents[0].split()
        if len(t) == 2 and int(t[1]) > 0:
            bs = []
            for i, ch in enumerate(chunks):
                element, number = ch[0].split()
                basis = ch[1]
                if int(number) != i+1:
                    raise ValueError("Atom order number doesn't match in $basis section")
                bs.append((element.strip().capitalize(), basis.strip().lower()))
        else:
            bs = dict()
            for ch in chunks:
                element, basis = ch[:2]
                bs[element.strip().capitalize()] = basis.strip().lower()
        return bs

    @classmethod
    def _parse_ecp(cls, contents):
        if len(contents) % 3 != 0:
            raise ValueError("ECP section format error")
        chunks = zip(*[iter(contents)]*3)
        d = dict()
        for ch in chunks:
            element, ecp = ch[:2]
            d[element.strip().capitalize()] = ecp.strip().lower()
        return d

    @classmethod
    def _parse_pcm(cls, contents):
        d = dict()
        int_pattern = re.compile('^[-+]?\d+$')
        float_pattern = re.compile('^[-+]?\d+\.\d+([eE][-+]?\d+)?$')

        for line in contents:
            tokens = line.strip().replace("=", ' ').split()
            if len(tokens) < 2:
                raise ValueError("Can't parse $pcm section, there should be "
                                 "at least two field: key and value!")
            k1, v = tokens[:2]
            k2 = k1.lower()
            if k2 in cls.alternative_keys:
                k2 = cls.alternative_keys[k2]
            if v in cls.alternative_values:
                v = cls.alternative_values
            if v == "True":
                d[k2] = True
            elif v == "False":
                d[k2] = False
            elif int_pattern.match(v):
                d[k2] = int(v)
            elif float_pattern.match(v):
                d[k2] = float(v)
            else:
                d[k2] = v.lower()
        return d

    @classmethod
    def _parse_pcm_solvent(cls, contents):
        d = dict()
        int_pattern = re.compile('^[-+]?\d+$')
        float_pattern = re.compile('^[-+]?\d+\.\d+([eE][-+]?\d+)?$')

        for line in contents:
            tokens = line.strip().replace("=", ' ').split()
            if len(tokens) < 2:
                raise ValueError("Can't parse $pcm_solvent section, "
                                 "there should be at least two field: "
                                 "key and value!")
            k1, v = tokens[:2]
            k2 = k1.lower()
            if k2 in cls.alternative_keys:
                k2 = cls.alternative_keys[k2]
            if v in cls.alternative_values:
                v = cls.alternative_values
            if k2 == "solventatom":
                v = [int(i) for i in tokens[1:4]]
                # noinspection PyTypeChecker
                v.append(float(tokens[4]))
                if k2 not in d:
                    d[k2] = [v]
                else:
                    d[k2].append(v)
            elif v == "True":
                d[k2] = True
            elif v == "False":
                d[k2] = False
            elif int_pattern.match(v):
                d[k2] = int(v)
            elif float_pattern.match(v):
                d[k2] = float(v)
            else:
                d[k2] = v.lower()
        return d


class QcInput(MSONable):
    """
    An object representing a multiple step QChem input file.

    Args:
        jobs: The QChem jobs (List of QcInput object)
    """

    def __init__(self, jobs):
        jobs = jobs if isinstance(jobs, list) else [jobs]
        for j in jobs:
            if not isinstance(j, QcTask):
                raise ValueError("jobs must be a list QcInput object")
            self.jobs = jobs

    def __str__(self):
        return "\n@@@\n\n\n".join([str(j) for j in self.jobs])

    def write_file(self, filename):
        with zopen(filename, "w") as f:
            f.write(self.__str__())

    @property
    def to_dict(self):
        return {"@module": self.__class__.__module__,
                "@class": self.__class__.__name__,
                "jobs": [j.to_dict for j in self.jobs]}

    @classmethod
    def from_dict(cls, d):
        jobs = [QcTask.from_dict(j) for j in d["jobs"]]
        return QcInput(jobs)

    @classmethod
    def from_string(cls, contents):
        qc_contents = contents.split("@@@")
        jobs = [QcTask.from_string(cont) for cont in qc_contents]
        return QcInput(jobs)

    @classmethod
    def from_file(cls, filename):
        with zopen(filename) as f:
            return cls.from_string(f.read())


class QcOutput(object):

    kcal_per_mol_2_eV = 4.3363E-2

    def __init__(self, filename):
        self.filename = filename
        with zopen(filename) as f:
            data = f.read()
        chunks = re.split("\n\nRunning Job \d+ of \d+ \S+", data)
        # noinspection PyTypeChecker
        self.data = map(self._parse_job, chunks)

    @classmethod
    def _expected_successful_pattern(cls, qctask):
        text = ["Convergence criterion met"]
        if "correlation" in qctask.params["rem"]:
            if "ccsd" in qctask.params["rem"]["correlation"]\
                    or "qcisd" in qctask.params["rem"]["correlation"]:
                text.append('CC.*converged')
        if qctask.params["rem"]["jobtype"] == "opt"\
                or qctask.params["rem"]["jobtype"] == "ts":
            text.append("OPTIMIZATION CONVERGED")
        if qctask.params["rem"]["jobtype"] == "freq":
            text.append("VIBRATIONAL ANALYSIS")
        if qctask.params["rem"]["jobtype"] == "gradient":
            text.append("Gradient of SCF Energy")
        return text

    @classmethod
    def _parse_job(cls, output):
        scf_energy_pattern = re.compile("Total energy in the final basis set ="
                                        "\s+(?P<energy>-\d+\.\d+)")
        corr_energy_pattern = re.compile("(?P<name>[A-Z\-\(\)0-9]+)\s+"
                                         "([tT]otal\s+)?[eE]nergy\s+=\s+"
                                         "(?P<energy>-\d+\.\d+)")
        coord_pattern = re.compile("\s*\d+\s+(?P<element>[A-Z][a-z]*)\s+"
                                   "(?P<x>\-?\d+\.\d+)\s+"
                                   "(?P<y>\-?\d+\.\d+)\s+"
                                   "(?P<z>\-?\d+\.\d+)")
        num_ele_pattern = re.compile("There are\s+(?P<alpha>\d+)\s+alpha "
                                     "and\s+(?P<beta>\d+)\s+beta electrons")
        total_charge_pattern = re.compile("Sum of atomic charges ="
                                          "\s+(?P<charge>\-?\d+\.\d+)")
        scf_iter_pattern = re.compile("\d+\s+(?P<energy>\-\d+\.\d+)\s+"
                                      "(?P<diis_error>\d+\.\d+E[-+]\d+)")
        zpe_pattern = re.compile("Zero point vibrational energy:"
                                 "\s+(?P<zpe>\d+\.\d+)\s+kcal/mol")
        thermal_corr_pattern = re.compile("(?P<name>\S.*\S):\s+"
                                          "(?P<correction>\d+\.\d+)\s+"
                                          "k?cal/mol")
        detailed_charge_pattern = re.compile("(Ground-State )?(?P<method>\w+)( Net)?"
                                             " Atomic Charges")
        nbo_charge_pattern = re.compile("(?P<element>[A-Z][a-z]{0,2})\s*(?P<no>\d+)\s+(?P<charge>\-?\d\.\d+)"
                                        "\s+(?P<core>\-?\d+\.\d+)\s+(?P<valence>\-?\d+\.\d+)"
                                        "\s+(?P<rydberg>\-?\d+\.\d+)\s+(?P<total>\-?\d+\.\d+)"
                                        "(\s+(?P<spin>\-?\d\.\d+))?")
        nbo_wavefunction_type_pattern = re.compile("This is an? (?P<type>\w+\-\w+) NBO calculation")
        bsse_pattern = re.compile("DE, kJ/mol\s+(?P<raw_be>\-?\d+\.?\d+([eE]\d+)?)\s+"
                                  "(?P<corrected_be>\-?\d+\.?\d+([eE]\d+)?)")
        float_pattern = re.compile("\-?\d+\.?\d+([eE]\d+)?$")

        error_defs = (
            (re.compile("Convergence failure"), "Bad SCF convergence"),
            (re.compile("Coordinates do not transform within specified "
                        "threshold"), "autoz error"),
            (re.compile("MAXIMUM OPTIMIZATION CYCLES REACHED"),
                "Geometry optimization failed"),
            (re.compile("\s+[Nn][Aa][Nn]\s+"), "NAN values"),
            (re.compile("energy\s+=\s*(\*)+"), "Numerical disaster"),
            (re.compile("NewFileMan::OpenFile\(\):\s+nopenfiles=\d+\s+"
                        "maxopenfiles=\d+s+errno=\d+"), "Open file error"),
            (re.compile("Application \d+ exit codes: 1[34]\d+"), "Exit Code 134"),
            (re.compile("Negative overlap matrix eigenvalue. Tighten integral "
                        "threshold \(REM_THRESH\)!"), "Negative Eigen"),
            (re.compile("Unable to allocate requested memory in mega_alloc"),
                "Insufficient static memory"),
            (re.compile("Application \d+ exit signals: Killed"),
                "Killed")
        )

        energies = []
        scf_iters = []
        coords = []
        species = []
        molecules = []
        gradients = []
        freqs = []
        vib_freqs = []
        vib_modes = []
        grad_comp = None
        errors = []
        parse_input = False
        parse_coords = False
        parse_scf_iter = False
        parse_gradient = False
        parse_freq = False
        parse_modes = False
        qctask_lines = []
        qctask = None
        jobtype = None
        charge = None
        spin_multiplicity = None
        thermal_corr = dict()
        properly_terminated = False
        pop_method = None
        parse_charge = False
        nbo_available = False
        nbo_charge_header = None
        parse_nbo_charge = False
        charges = dict()
        scf_successful = False
        opt_successful = False
        parse_alpha_homo = False
        parse_alpha_lumo = False
        parse_beta_homo = False
        parse_beta_lumo = False
        current_alpha_homo = None
        current_alpha_lumo = None
        current_beta_homo = None
        homo_lumo = []
        bsse = None
<<<<<<< HEAD
=======
        hiershfiled_pop = False
>>>>>>> 48434791
        for line in output.split("\n"):
            for ep, message in error_defs:
                if ep.search(line):
                    errors.append(message)
            if parse_input:
                if "-" * 50 in line:
                    if len(qctask_lines) == 0:
                        continue
                    else:
                        qctask = QcTask.from_string('\n'.join(qctask_lines))
                        jobtype = qctask.params["rem"]["jobtype"]
                        parse_input = False
                        continue
                qctask_lines.append(line)
            elif parse_coords:
                if "-" * 50 in line:
                    if len(coords) == 0:
                        continue
                    else:
                        molecules.append(Molecule(species, coords))
                        coords = []
                        species = []
                        parse_coords = False
                        continue
                if "Atom" in line:
                    continue
                m = coord_pattern.match(line)
                coords.append([float(m.group("x")), float(m.group("y")),
                              float(m.group("z"))])
                species.append(m.group("element"))
            elif parse_scf_iter:
                if "SCF time:  CPU" in line:
                    parse_scf_iter = False
                    continue
                if 'Convergence criterion met' in line:
                    scf_successful = True
                m = scf_iter_pattern.search(line)
                if m:
                    scf_iters[-1].append((float(m.group("energy")),
                                          float(m.group("diis_error"))))
            elif parse_gradient:
                if "Max gradient component" in line:
                    gradients[-1]["max_gradient"] = \
                        float(line.split("=")[1])
                    if grad_comp:
                        if len(grad_comp) == 3:
                            gradients[-1]["gradients"].extend(zip(*grad_comp))
                        else:
                            raise Exception("Gradient section parsing failed")
                    continue
                elif "RMS gradient" in line:
                    gradients[-1]["rms_gradient"] = \
                        float(line.split("=")[1])
                    parse_gradient = False
                    grad_comp = None
                    continue
                elif "." not in line:
                    if grad_comp:
                        if len(grad_comp) == 3:
                            gradients[-1]["gradients"].extend(zip(*grad_comp))
                        else:
                            raise Exception("Gradient section parsing failed")
                    grad_comp = []
                else:
                    grad_line_token = list(line)
                    grad_crowd = False
                    grad_line_final = line
                    for i in range(5, len(line), 12):
                        c = grad_line_token[i]
                        if not c.isspace():
                            grad_crowd = True
                            if ' ' in grad_line_token[i+1: i+6+1] or \
                                    len(grad_line_token[i+1: i+6+1]) < 6:
                                continue
                            grad_line_token[i-1] = ' '
                    if grad_crowd:
                        grad_line_final = ''.join(grad_line_token)
                    grad_comp.append([float(x) for x
                                      in grad_line_final.strip().split()[1:]])
            elif parse_freq:
                if parse_modes:
                    if "TransDip" in line:
                        parse_modes = False
                        for freq, mode in zip(vib_freqs, zip(*vib_modes)):
                            freqs.append({"frequency": freq,
                                          "vib_mode": mode})
                        vib_modes = []
                        continue
                    dis_flat = [float(x) for x in line.strip().split()[1:]]
                    dis_atom = zip(*([iter(dis_flat)]*3))
                    vib_modes.append(dis_atom)
                if "STANDARD THERMODYNAMIC QUANTITIES" in line\
                        or "Imaginary Frequencies" in line:
                    parse_freq = False
                    continue
                if "Frequency:" in line:
                    vib_freqs = [float(vib) for vib
                                 in line.strip().strip().split()[1:]]
                elif "X      Y      Z" in line:
                    parse_modes = True
                    continue
            elif parse_charge:
                if '-'*20 in line:
                    if len(charges[pop_method]) == 0:
                        continue
                    else:
                        pop_method = None
                        parse_charge = False
                else:
                    if len(line.strip()) == 0 or\
                            'Atom' in line:
                        continue
                    else:
                        charges[pop_method].append(float(line.split()[2]))
            elif parse_nbo_charge:
                if '-'*20 in line:
                    if len(charges[pop_method]) == 0:
                        continue
                elif "="*20 in line:
                    pop_method = None
                    parse_nbo_charge = False
                else:
                    m = nbo_charge_pattern.search(line)
                    if m:
                        charges[pop_method].append(float(m.group("charge")))
                    else:
                        raise Exception("Can't find NBO charges")
            elif parse_alpha_homo:
                if "-- Occupied --" in line:
                    continue
                elif "-- Virtual --" in line:
                    parse_alpha_homo = False
                    parse_alpha_lumo = True
                    continue
                else:
                    tokens = line.split()
                    m = float_pattern.search(tokens[-1])
                    if m:
                        current_alpha_homo = float(m.group(0))
                    continue
            elif parse_alpha_lumo:
                current_alpha_lumo = float(line.split()[0])
                parse_alpha_lumo = False
                continue
            elif parse_beta_homo:
                if "-- Occupied --" in line:
                    continue
                elif "-- Virtual --" in line:
                    parse_beta_homo = False
                    parse_beta_lumo = True
                    continue
                else:
                    tokens = line.split()
                    m = float_pattern.search(tokens[-1])
                    if m:
                        current_beta_homo = float(m.group(0))
                    continue
            elif parse_beta_lumo:
                current_beta_lumo = float(line.split()[0])
                parse_beta_lumo = False
                current_homo = max([current_alpha_homo, current_beta_homo])
                current_lumo = min([current_alpha_lumo, current_beta_lumo])
                homo_lumo.append([Energy(current_homo, "Ha").to("eV"),
                                  Energy(current_lumo, "Ha").to("eV")])
                current_alpha_homo = None
                current_alpha_lumo = None
                current_beta_homo = None
                continue
            elif "-" * 50 in line and not (current_alpha_lumo is None):
                homo_lumo.append([Energy(current_alpha_homo, "Ha").to("eV"),
                                  Energy(current_alpha_lumo, "Ha").to("eV")])
                current_alpha_homo = None
                current_alpha_lumo = None
                current_beta_homo = None
                continue
            else:
                if spin_multiplicity is None:
                    m = num_ele_pattern.search(line)
                    if m:
                        spin_multiplicity = int(m.group("alpha")) - \
                            int(m.group("beta")) + 1
                if charge is None:
                    m = total_charge_pattern.search(line)
                    if m:
                        charge = int(float(m.group("charge")))
                if jobtype and jobtype == "freq":
                    m = zpe_pattern.search(line)
                    if m:
                        zpe = float(m.group("zpe"))
                        thermal_corr["ZPE"] = zpe
                    m = thermal_corr_pattern.search(line)
                    if m:
                        thermal_corr[m.group("name")] = \
                            float(m.group("correction"))
                m = bsse_pattern.search(line)
                if m:
                    raw_be = float(m.group("raw_be"))
                    corrected_be = float(m.group("corrected_be"))
                    bsse_fwu = FloatWithUnit(raw_be - corrected_be, "kJ mol^-1")
                    bsse = bsse_fwu.to('eV atom^-1').real
                name = None
                energy = None
                m = scf_energy_pattern.search(line)
                if m:
                    name = "SCF"
                    energy = Energy(m.group("energy"), "Ha").to("eV")
                m = corr_energy_pattern.search(line)
                if m and m.group("name") != "SCF":
                    name = m.group("name")
                    energy = Energy(m.group("energy"), "Ha").to("eV")
                m = detailed_charge_pattern.search(line)
                if m:
                    pop_method = m.group("method").lower()
                    parse_charge = True
                    charges[pop_method] = []
                if nbo_available:
                    if nbo_charge_header is None:
                        m = nbo_wavefunction_type_pattern.search(line)
                        if m:
                            nbo_wavefunction_type = m.group("type")
                            nbo_charge_header_dict = {
                                "closed-shell": "Atom No    Charge        Core      "
                                                "Valence    Rydberg      Total",
                                "open-shell": "Atom No    Charge        Core      "
                                              "Valence    Rydberg      Total      Density"}
                            nbo_charge_header = nbo_charge_header_dict[nbo_wavefunction_type]
                        continue
                    if nbo_charge_header in line:
                        pop_method = "nbo"
                        parse_nbo_charge = True
                        charges[pop_method] = []
                if "N A T U R A L   B O N D   O R B I T A L   A N A L Y S I S" in line:
                    nbo_available = True
                if name and energy:
                    energies.append(tuple([name, energy]))
                if "User input:" in line:
                    parse_input = True
                elif "Standard Nuclear Orientation (Angstroms)" in line:
                    parse_coords = True
                elif "Performing Hirshfeld population analysis" in line:
                    hiershfiled_pop = True
                elif "Hirshfeld: atomic densities completed" in line:
                    hiershfiled_pop = False
                elif ("Cycle       Energy         DIIS Error" in line\
                        or "Cycle       Energy        RMS Gradient" in line)\
                        and not hiershfiled_pop:
                    parse_scf_iter = True
                    scf_iters.append([])
                    scf_successful = False
                elif "Gradient of SCF Energy" in line:
                    parse_gradient = True
                    gradients.append({"gradients": []})
                elif "VIBRATIONAL ANALYSIS" in line:
                    parse_freq = True
                elif "Alpha MOs" in line:
                    parse_alpha_homo = True
                    parse_alpha_lumo = False
                elif "Beta MOs" in line:
                    parse_beta_homo = True
                    parse_beta_lumo = False
                elif "Thank you very much for using Q-Chem." in line:
                    properly_terminated = True
                elif "OPTIMIZATION CONVERGED" in line:
                    opt_successful = True
        if charge is None:
            errors.append("Molecular charge is not found")
        elif spin_multiplicity is None:
            errors.append("Molecular spin multipilicity is not found")
        else:
            for mol in molecules:
                mol.set_charge_and_spin(charge, spin_multiplicity)
        for k in thermal_corr.keys():
            v = thermal_corr[k]
            if "Entropy" in k:
                v *= cls.kcal_per_mol_2_eV * 1.0E-3
            else:
                v *= cls.kcal_per_mol_2_eV
            thermal_corr[k] = v

        solvent_method = "NA"
        if qctask:
            if "solvent_method" in qctask.params["rem"]:
                solvent_method = qctask.params["rem"]["solvent_method"]
        else:
            errors.append("No input text")

        if not scf_successful:
            if 'Bad SCF convergence' not in errors:
                errors.append('Bad SCF convergence')

        if jobtype == 'opt':
            if not opt_successful:
                if 'Geometry optimization failed' not in errors:
                    errors.append('Geometry optimization failed')

        if len(errors) == 0:
            for text in cls._expected_successful_pattern(qctask):
                success_pattern = re.compile(text)
                if not success_pattern.search(output):
                    errors.append("Can't find text to indicate success")

        data = {
            "jobtype": jobtype,
            "energies": energies,
            "HOMO/LUMOs": homo_lumo,
            "bsse": bsse,
            'charges': charges,
            "corrections": thermal_corr,
            "molecules": molecules,
            "errors": errors,
            "has_error": len(errors) > 0,
            "frequencies": freqs,
            "gradients": gradients,
            "input": qctask,
            "gracefully_terminated": properly_terminated,
            "scf_iteration_energies": scf_iters,
            "solvent_method": solvent_method
        }
        return data<|MERGE_RESOLUTION|>--- conflicted
+++ resolved
@@ -1278,10 +1278,7 @@
         current_beta_homo = None
         homo_lumo = []
         bsse = None
-<<<<<<< HEAD
-=======
         hiershfiled_pop = False
->>>>>>> 48434791
         for line in output.split("\n"):
             for ep, message in error_defs:
                 if ep.search(line):
