# coding: utf-8
# Copyright (c) Pymatgen Development Team.
# Distributed under the terms of the MIT License.
"""
This module provides objects for extracting timing data from the ABINIT output files
It also provides tools to analye and to visualize the parallel efficiency.
"""
from __future__ import unicode_literals, division

import sys
import os
import collections
import numpy as np

from six.moves import zip
from monty.string import is_string, list_strings
from pymatgen.util.num import minloc
from pymatgen.util.plotting import add_fig_kwargs, get_ax_fig_plt

import logging
logger = logging.getLogger(__name__)


def alternate(*iterables):
    """
    [a[0], b[0], ... , a[1], b[1], ..., a[n], b[n] ...]
    >>> alternate([1,4], [2,5], [3,6])
    [1, 2, 3, 4, 5, 6]
    """
    items = []
    for tup in zip(*iterables):
        items.extend([item for item in tup])
    return items


class AbinitTimerParserError(Exception):
    """Errors raised by AbinitTimerParser"""


class AbinitTimerParser(collections.Iterable):
    """
    Responsible for parsing a list of output files, extracting the timing results
    and analyzing the results.
    Assume the Abinit output files have been produced with `timopt -1`.

    Example:

        parser = AbinitTimerParser()
        parser.parse(list_of_files)

    To analyze all *.abo files withing top, use:

        parser, paths, okfiles = AbinitTimerParser.walk(top=".", ext=".abo")
    """
    # The markers enclosing the data.
    BEGIN_TAG = "-<BEGIN_TIMER"
    END_TAG = "-<END_TIMER>"

    Error = AbinitTimerParserError

    #DEFAULT_MPI_RANK = "0"

    @classmethod
    def walk(cls, top=".", ext=".abo"):
        """
        Scan directory tree starting from top, look for files with extension `ext` and
        parse timing data.

        Return: (parser, paths, okfiles)
            where `parser` is the new object, `paths` is the list of files found and `okfiles`
            is the list of files that have been parsed successfully.
            (okfiles == paths) if all files have been parsed.
        """
        paths = []
        for root, dirs, files in os.walk(top):
            for f in files:
                if f.endswith(ext):
                    paths.append(os.path.join(root, f))

        parser = cls()
        okfiles = parser.parse(paths)
        return parser, paths, okfiles

    def __init__(self):
        # List of files that have been parsed.
        self._filenames = []

        # timers[filename][mpi_rank]
        # contains the timer extracted from the file filename associated to the MPI rank mpi_rank.
        self._timers = collections.OrderedDict()

    def __iter__(self):
        return self._timers.__iter__()

    def __len__(self):
        return len(self._timers)

    @property
    def filenames(self):
        """List of files that have been parsed successfully."""
        return self._filenames

    def parse(self, filenames):
        """
        Read and parse a filename or a list of filenames.
        Files that cannot be opened are ignored. A single filename may also be given.

        Return: list of successfully read files.
        """
        filenames = list_strings(filenames)

        read_ok = []
        for fname in filenames:
            try:
                fh = open(fname)
            except IOError:
                logger.warning("Cannot open file %s" % fname)
                continue

            try:
                self._read(fh, fname)
                read_ok.append(fname)

            except self.Error as e:
                logger.warning("exception while parsing file %s:\n%s" % (fname, str(e)))
                continue

            finally:
                fh.close()

        # Add read_ok to the list of files that have been parsed.
        self._filenames.extend(read_ok)
        return read_ok

    def _read(self, fh, fname):
        """Parse the TIMER section"""
        if fname in self._timers:
            raise self.Error("Cannot overwrite timer associated to: %s " % fname)

        def parse_line(line):
            """Parse single line."""
            name, vals = line[:25], line[25:].split()
            try:
                ctime, cfract, wtime, wfract, ncalls, gflops = vals
            except ValueError:
                # v8.3 Added two columns at the end [Speedup, Efficacity]
                ctime, cfract, wtime, wfract, ncalls, gflops, speedup, eff = vals

            return AbinitTimerSection(name, ctime, cfract, wtime, wfract, ncalls, gflops)

        data = {}
        inside, has_timer = 0, False
        for line in fh:
            #print(line.strip())
            if line.startswith(self.BEGIN_TAG):
                has_timer = True
                sections = []
                info = {}
                inside = 1
                line = line[len(self.BEGIN_TAG):].strip()[:-1]

                info["fname"] = fname
                for tok in line.split(","):
                    key, val = [s.strip() for s in tok.split("=")]
                    info[key] = val

            elif line.startswith(self.END_TAG):
                inside = 0
                timer = AbinitTimer(sections, info, cpu_time, wall_time)
                mpi_rank = info["mpi_rank"]
                data[mpi_rank] = timer

            elif inside:
                inside += 1
                line = line[1:].strip()

                if inside == 2:
                    d = dict()
                    for tok in line.split(","):
                        key, val = [s.strip() for s in tok.split("=")]
                        d[key] = float(val)
                    cpu_time, wall_time = d["cpu_time"], d["wall_time"]

                elif inside > 5:
                    sections.append(parse_line(line))

                else:
                    try:
                        parse_line(line)
                    except:
                        parser_failed = True

                    if not parser_failed:
                        raise self.Error("line should be empty: " + str(inside) + line)

        if not has_timer:
            raise self.Error("%s: No timer section found" % fname)

        # Add it to the dict
        self._timers[fname] = data

    def timers(self, filename=None, mpi_rank="0"):
        """
        Return the list of timers associated to the given `filename` and MPI rank mpi_rank.
        """
        if filename is not None:
            return [self._timers[filename][mpi_rank]]
        else:
            return [self._timers[filename][mpi_rank] for filename in self._filenames]

    def section_names(self, ordkey="wall_time"):
        """
        Return the names of sections ordered by ordkey.
        For the time being, the values are taken from the first timer.
        """
        section_names = []

        # FIXME this is not trivial
        for idx, timer in enumerate(self.timers()):
            if idx == 0:
                section_names = [s.name for s in timer.order_sections(ordkey)]
                #check = section_names
                #else:
                #  new_set = set( [s.name for s in timer.order_sections(ordkey)])
                #  section_names.intersection_update(new_set)
                #  check = check.union(new_set)

        #if check != section_names:
        #  print("sections", section_names)
        #  print("check",check)

        return section_names

    def get_sections(self, section_name):
        """
        Return the list of sections stored in self.timers() given `section_name`
        A fake section is returned if the timer does not have section_name.
        """
        sections = []
        for timer in self.timers():
            for sect in timer.sections:
                if sect.name == section_name:
                    sections.append(sect)
                    break
            else:
                sections.append(AbinitTimerSection.fake())

        return sections

    def pefficiency(self):
        """
        Analyze the parallel efficiency.

        Return:
            :class:`ParallelEfficiency` object.
        """
        timers = self.timers()

        # Number of CPUs employed in each calculation.
        ncpus = [timer.ncpus for timer in timers]

        # Find the minimum number of cpus used and its index in timers.
        min_idx = minloc(ncpus)
        min_ncpus = ncpus[min_idx]

        # Reference timer
        ref_t = timers[min_idx]

        # Compute the parallel efficiency (total and section efficiency)
        peff = {}
        ctime_peff = [(min_ncpus * ref_t.wall_time) / (t.wall_time * ncp) for (t, ncp) in zip(timers, ncpus)]
        wtime_peff = [(min_ncpus * ref_t.cpu_time) / (t.cpu_time * ncp) for (t, ncp) in zip(timers, ncpus)]
        n = len(timers)

        peff["total"] = {}
        peff["total"]["cpu_time"] = ctime_peff
        peff["total"]["wall_time"] = wtime_peff
        peff["total"]["cpu_fract"] = n * [100]
        peff["total"]["wall_fract"] = n * [100]

        for sect_name in self.section_names():
            #print(sect_name)
            ref_sect = ref_t.get_section(sect_name)
            sects = [t.get_section(sect_name) for t in timers]
            try:
                ctime_peff = [(min_ncpus * ref_sect.cpu_time) / (s.cpu_time * ncp) for (s, ncp) in zip(sects, ncpus)]
                wtime_peff = [(min_ncpus * ref_sect.wall_time) / (s.wall_time * ncp) for (s, ncp) in zip(sects, ncpus)]
            except ZeroDivisionError:
                ctime_peff = n * [-1]
                wtime_peff = n * [-1]

            assert sect_name not in peff
            peff[sect_name] = {}
            peff[sect_name]["cpu_time"] = ctime_peff
            peff[sect_name]["wall_time"] = wtime_peff

            peff[sect_name]["cpu_fract"] = [s.cpu_fract for s in sects]
            peff[sect_name]["wall_fract"] = [s.wall_fract for s in sects]

        return ParallelEfficiency(self._filenames, min_idx, peff)

    def summarize(self, **kwargs):
        """
        Return pandas DataFrame with the most important results stored in the timers.
        """
        import pandas as pd
        colnames = ["fname", "wall_time", "cpu_time", "mpi_nprocs", "omp_nthreads", "mpi_rank"]

        frame = pd.DataFrame(columns=colnames)
        for i, timer in enumerate(self.timers()):
            frame = frame.append({k: getattr(timer, k) for k in colnames}, ignore_index=True)
        frame["tot_ncpus"] = frame["mpi_nprocs"] * frame["omp_nthreads"]

        # Compute parallel efficiency (use the run with min number of cpus to normalize).
        i = frame["tot_ncpus"].idxmin()
        ref_wtime = frame.ix[i]["wall_time"]
        ref_ncpus = frame.ix[i]["tot_ncpus"]
        frame["peff"] = (ref_ncpus * ref_wtime) / (frame["wall_time"] * frame["tot_ncpus"])

        return frame

    @add_fig_kwargs
    def plot_efficiency(self, key="wall_time", what="good+bad", nmax=5, ax=None, **kwargs):
        """
        Plot the parallel efficiency

        Args:
            key: Parallel efficiency is computed using the wall_time.
            what: Specifies what to plot: `good` for sections with good parallel efficiency.
                `bad` for sections with bad efficiency. Options can be concatenated with `+`.
            nmax: Maximum number of entries in plot
            ax: matplotlib :class:`Axes` or None if a new figure should be created.

        ================  ====================================================
        kwargs            Meaning
        ================  ====================================================
        linewidth         matplotlib linewidth. Default: 2.0
        markersize        matplotlib markersize. Default: 10
        ================  ====================================================

        Returns:
            `matplotlib` figure
        """
        ax, fig, plt = get_ax_fig_plt(ax=ax)
        lw = kwargs.pop("linewidth", 2.0)
        msize = kwargs.pop("markersize", 10)
        what = what.split("+")

        timers = self.timers()
        peff = self.pefficiency()
        n = len(timers)
        xx = np.arange(n)

        ax.set_color_cycle(['g', 'b', 'c', 'm', 'y', 'k'])

        lines, legend_entries = [], []
        # Plot sections with good efficiency.
        if "good" in what:
            good = peff.good_sections(key=key, nmax=nmax)
            for g in good:
                #print(g, peff[g])
                yy = peff[g][key]
                line, = ax.plot(xx, yy, "-->", linewidth=lw, markersize=msize)
                lines.append(line)
                legend_entries.append(g)

        # Plot sections with bad efficiency.
        if "bad" in what:
            bad = peff.bad_sections(key=key, nmax=nmax)
            for b in bad:
                #print(b, peff[b])
                yy = peff[b][key]
                line, = ax.plot(xx, yy, "-.<", linewidth=lw, markersize=msize)
                lines.append(line)
                legend_entries.append(b)

        # Add total if not already done
        if "total" not in legend_entries:
            yy = peff["total"][key]
            total_line, = ax.plot(xx, yy, "r", linewidth=lw, markersize=msize)
            lines.append(total_line)
            legend_entries.append("total")

        ax.legend(lines, legend_entries, loc="best", shadow=True)

        #ax.set_title(title)
        ax.set_xlabel('Total_NCPUs')
        ax.set_ylabel('Efficiency')
        ax.grid(True)

        # Set xticks and labels.
        labels = ["MPI=%d, OMP=%d" % (t.mpi_nprocs, t.omp_nthreads) for t in timers]
        ax.set_xticks(xx)
        ax.set_xticklabels(labels, fontdict=None, minor=False, rotation=15)

        return fig

    @add_fig_kwargs
    def plot_pie(self, key="wall_time", minfract=0.05, **kwargs):
        """
        Plot pie charts of the different timers.
<<<<<<< HEAD

        Args:
            key: Keyword used to extract data from timers.
            minfract: Don't show sections whose relative weight is less that minfract.

=======

        Args:
            key: Keyword used to extract data from timers.
            minfract: Don't show sections whose relative weight is less that minfract.

>>>>>>> 568589d1
        Returns:
            `matplotlib` figure
        """
        timers = self.timers()
        n = len(timers)

        # Make square figures and axes
        import matplotlib.pyplot as plt
        from matplotlib.gridspec import GridSpec
        fig = plt.gcf()
        gspec = GridSpec(n, 1)
        for idx, timer in enumerate(timers):
            ax = plt.subplot(gspec[idx, 0])
            ax.set_title(str(timer))
            timer.pie(ax=ax, key=key, minfract=minfract, show=False)

        return fig

    @add_fig_kwargs
    def plot_stacked_hist(self, key="wall_time", nmax=5, ax=None, **kwargs):
        """
        Plot stacked histogram of the different timers.

        Args:
            key: Keyword used to extract data from the timers. Only the first `nmax`
                sections with largest value are show.
            mmax: Maximum nuber of sections to show. Other entries are grouped together
                in the `others` section.
            ax: matplotlib :class:`Axes` or None if a new figure should be created.

        Returns:
            `matplotlib` figure
        """
        ax, fig, plt = get_ax_fig_plt(ax=ax)

        mpi_rank = "0"
        timers = self.timers(mpi_rank=mpi_rank)
        n = len(timers)

        names, values = [], []
        rest = np.zeros(n)

        for idx, sname in enumerate(self.section_names(ordkey=key)):
            sections = self.get_sections(sname)
            svals = np.asarray([s.__dict__[key] for s in sections])
            if idx < nmax:
                names.append(sname)
                values.append(svals)
            else:
                rest += svals

        names.append("others (nmax=%d)" % nmax)
        values.append(rest)

        # The dataset is stored in values. Now create the stacked histogram.
        ind = np.arange(n) # the locations for the groups
        width = 0.35       # the width of the bars
        colors = nmax * ['r', 'g', 'b', 'c', 'k', 'y', 'm']

        bars = []
        bottom = np.zeros(n)
        for idx, vals in enumerate(values):
            color = colors[idx]
            bar = ax.bar(ind, vals, width, color=color, bottom=bottom)
            bars.append(bar)
            bottom += vals

        ax.set_ylabel(key)
        ax.set_title("Stacked histogram with the %d most important sections" % nmax)

        ticks = ind + width / 2.0
        labels = ["MPI=%d, OMP=%d" % (t.mpi_nprocs, t.omp_nthreads) for t in timers]
        ax.set_xticks(ticks)
        ax.set_xticklabels(labels, rotation=15)

        # Add legend.
        ax.legend([bar[0] for bar in bars], names, loc="best")

        return fig

    def plot_all(self, **kwargs):
        """
        Call all plot methods provided by the parser.
        """
        figs = []; app = figs.append
        app(self.plot_stacked_hist())
        app(self.plot_efficiency())
        app(self.plot_pie())
        return figs


class ParallelEfficiency(dict):

    def __init__(self, filenames, ref_idx, *args, **kwargs):
        self.update(*args, **kwargs)
        self.filenames = filenames
        self._ref_idx = ref_idx

    def _order_by_peff(self, key, criterion, reverse=True):

        self.estimator = {
            "min": min,
            "max": max,
            "mean": lambda items: sum(items) / len(items),
        }[criterion]

        data = []
        for (sect_name, peff) in self.items():
            # Ignore values where we had a division by zero.
            if all([v != -1 for v in peff[key]]):
                values = peff[key][:]
                #print(sect_name, values)
                if len(values) > 1:
                    ref_value = values.pop(self._ref_idx)
                    assert ref_value == 1.0

                data.append((sect_name, self.estimator(values)))

        fsort = lambda t: t[1]
        data.sort(key=fsort, reverse=reverse)
        return tuple([sect_name for (sect_name, e) in data])

    def totable(self, stop=None, reverse=True):
        osects = self._order_by_peff("wall_time", criterion="mean", reverse=reverse)

        n = len(self.filenames)
        table = [["AbinitTimerSection"] + alternate(self.filenames, n * ["%"])]
        for sect_name in osects:
            peff = self[sect_name]["wall_time"]
            fract = self[sect_name]["wall_fract"]
            vals = alternate(peff, fract)

            table.append([sect_name] + ["%.2f" % val for val in vals])

        return table

    def good_sections(self, key="wall_time", criterion="mean", nmax=5):
        good_sections = self._order_by_peff(key, criterion=criterion)
        return good_sections[:nmax]

    def bad_sections(self, key="wall_time", criterion="mean", nmax=5):
        bad_sections = self._order_by_peff(key, criterion=criterion, reverse=False)
        return bad_sections[:nmax]


class AbinitTimerSection(object):
    """Record with the timing results associated to a section of code."""
    STR_FIELDS = [
        "name"
    ]

    NUMERIC_FIELDS = [
        "wall_time",
        "wall_fract",
        "cpu_time",
        "cpu_fract",
        "ncalls",
        "gflops",
    ]

    FIELDS = tuple(STR_FIELDS + NUMERIC_FIELDS)

    @classmethod
    def fake(cls):
        return AbinitTimerSection("fake", 0.0, 0.0, 0.0, 0.0, -1, 0.0)

    def __init__(self, name, cpu_time, cpu_fract, wall_time, wall_fract, ncalls, gflops):
        self.name = name.strip()
        self.cpu_time = float(cpu_time)
        self.cpu_fract = float(cpu_fract)
        self.wall_time = float(wall_time)
        self.wall_fract = float(wall_fract)
        self.ncalls = int(ncalls)
        self.gflops = float(gflops)

    def to_tuple(self):
        return tuple([self.__dict__[at] for at in AbinitTimerSection.FIELDS])

    def to_dict(self):
        return {at: self.__dict__[at] for at in AbinitTimerSection.FIELDS}

    def to_csvline(self, with_header=False):
        """Return a string with data in CSV format"""
        string = ""

        if with_header:
            string += "# " + " ".join(at for at in AbinitTimerSection.FIELDS) + "\n"

        string += ", ".join(str(v) for v in self.to_tuple()) + "\n"
        return string

    def __str__(self):
        string = ""
        for a in AbinitTimerSection.FIELDS: string += a + " = " + self.__dict__[a] + ","
        return string[:-1]


class AbinitTimer(object):
    """Container class storing the timing results."""

    def __init__(self, sections, info, cpu_time, wall_time):

        # Store sections and names
        self.sections = tuple(sections)
        self.section_names = tuple([s.name for s in self.sections])

        self.info = info
        self.cpu_time = float(cpu_time)
        self.wall_time = float(wall_time)
        self.mpi_nprocs = int(info["mpi_nprocs"])
        self.omp_nthreads = int(info["omp_nthreads"])
        self.mpi_rank = info["mpi_rank"].strip()
        self.fname = info["fname"].strip()

    def __str__(self):
        string = "file=%s, wall_time=%.1f, mpi_nprocs=%d, omp_nthreads=%d" % (
            self.fname, self.wall_time, self.mpi_nprocs, self.omp_nthreads )
        #string += ", rank = " + self.mpi_rank
        return string

    def __cmp__(self, other):
        return cmp(self.wall_time, other.wall_time)

    @property
    def ncpus(self):
        """Total number of CPUs employed."""
        return self.mpi_nprocs * self.omp_nthreads

    def get_section(self, section_name):
        try:
            idx = self.section_names.index(section_name)
        except:
            raise
        sect = self.sections[idx]
        assert sect.name == section_name
        return sect

    def to_csv(self, fileobj=sys.stdout):
        """Write data on file fileobj using CSV format."""
        openclose = is_string(fileobj)

        if openclose:
            fileobj = open(fileobj, "w")

        for idx, section in enumerate(self.sections):
            fileobj.write(section.to_csvline(with_header=(idx == 0)))
        fileobj.flush()

        if openclose:
            fileobj.close()

    def to_table(self, sort_key="wall_time", stop=None):
        """Return a table (list of lists) with timer data"""
        table = [list(AbinitTimerSection.FIELDS), ]
        ord_sections = self.order_sections(sort_key)

        if stop is not None:
            ord_sections = ord_sections[:stop]

        for osect in ord_sections:
            row = [str(item) for item in osect.to_tuple()]
            table.append(row)

        return table

    # Maintain old API
    totable = to_table

    def get_dataframe(self, sort_key="wall_time", **kwargs):
        """
        Return a pandas DataFrame with entries sorted according to `sort_key`.
        """
        import pandas as pd
        frame = pd.DataFrame(columns=AbinitTimerSection.FIELDS)

        for osect in self.order_sections(sort_key):
            frame = frame.append(osect.to_dict(), ignore_index=True)

        # Monkey patch
        frame.info =  self.info
        frame.cpu_time =  self.cpu_time
        frame.wall_time =  self.wall_time
        frame.mpi_nprocs =  self.mpi_nprocs
        frame.omp_nthreads =  self.omp_nthreads
        frame.mpi_rank =  self.mpi_rank
        frame.fname =  self.fname

        return frame

    def get_values(self, keys):
        """
        Return a list of values associated to a particular list of keys.
        """
        if is_string(keys):
            return [s.__dict__[keys] for s in self.sections]
        else:
            values = []
            for k in keys:
                values.append([s.__dict__[k] for s in self.sections])
            return values

    def names_and_values(self, key, minval=None, minfract=None, sorted=True):
        """
        Select the entries whose value[key] is >= minval or whose fraction[key] is >= minfract
        Return the names of the sections and the corresponding values.
        """
        values = self.get_values(key)
        names = self.get_values("name")

        new_names, new_values = [], []
        other_val = 0.0

        if minval is not None:
            assert minfract is None

            for n, v in zip(names, values):
                if v >= minval:
                    new_names.append(n)
                    new_values.append(v)
                else:
                    other_val += v

            new_names.append("below minval " + str(minval))
            new_values.append(other_val)

        elif minfract is not None:
            assert minval is None

            total = self.sum_sections(key)

            for n, v in zip(names, values):
                if v / total >= minfract:
                    new_names.append(n)
                    new_values.append(v)
                else:
                    other_val += v

            new_names.append("below minfract " + str(minfract))
            new_values.append(other_val)

        else:
            # all values
            new_names, new_values = names, values

        if sorted:
            # Sort new_values and rearrange new_names.
            fsort = lambda t: t[1]
            nandv = [nv for nv in zip(new_names, new_values)]
            nandv.sort(key=fsort)
            new_names, new_values = [n[0] for n in nandv], [n[1] for n in nandv]

        return new_names, new_values

    def _reduce_sections(self, keys, operator):
        return operator(self.get_values(keys))

    def sum_sections(self, keys):
        return self._reduce_sections(keys, sum)

    def order_sections(self, key, reverse=True):
        """Sort sections according to the value of key."""
        fsort = lambda s: s.__dict__[key]
        return sorted(self.sections, key=fsort, reverse=reverse)

    @add_fig_kwargs
    def cpuwall_histogram(self, ax=None, **kwargs):
        ax, fig, plt = get_ax_fig_plt(ax=ax)

        nk = len(self.sections)
        ind = np.arange(nk)  # the x locations for the groups
        width = 0.35         # the width of the bars

        cpu_times = self.get_values("cpu_time")
        rects1 = plt.bar(ind, cpu_times, width, color='r')

        wall_times = self.get_values("wall_time")
        rects2 = plt.bar(ind + width, wall_times, width, color='y')

        # Add ylable and title
        ax.set_ylabel('Time (s)')

        #if title:
        #    plt.title(title)
        #else:
        #    plt.title('CPU-time and Wall-time for the different sections of the code')

        ticks = self.get_values("name")
        ax.set_xticks(ind + width, ticks)

        ax.legend((rects1[0], rects2[0]), ('CPU', 'Wall'), loc="best")

        return fig

    #def hist2(self, key1="wall_time", key2="cpu_time"):
    #    labels = self.get_values("name")
    #    vals1, vals2 = self.get_values([key1, key2])
    #    N = len(vals1)
    #    assert N == len(vals2)
    #    plt.figure(1)
    #    plt.subplot(2, 1, 1) # 2 rows, 1 column, figure 1
    #    n1, bins1, patches1 = plt.hist(vals1, N, facecolor="m")
    #    plt.xlabel(labels)
    #    plt.ylabel(key1)
    #    plt.subplot(2, 1, 2)
    #    n2, bins2, patches2 = plt.hist(vals2, N, facecolor="y")
    #    plt.xlabel(labels)
    #    plt.ylabel(key2)
    #    plt.show()

    @add_fig_kwargs
    def pie(self, key="wall_time", minfract=0.05, ax=None, **kwargs):
        """
        Plot pie chart for this timer.

        Args:
            key: Keyword used to extract data from the timer.
            minfract: Don't show sections whose relative weight is less that minfract.
            ax: matplotlib :class:`Axes` or None if a new figure should be created.

        Returns:
            `matplotlib` figure
        """
        ax, fig, plt = get_ax_fig_plt(ax=ax)
        # Set aspect ratio to be equal so that pie is drawn as a circle.
        ax.axis("equal")
        # Don't show section whose value is less that minfract
        labels, vals = self.names_and_values(key, minfract=minfract)
        ax.pie(vals, explode=None, labels=labels, autopct='%1.1f%%', shadow=True)
        return fig

    @add_fig_kwargs
    def scatter_hist(self, ax=None, **kwargs):
        from mpl_toolkits.axes_grid1 import make_axes_locatable
        ax, fig, plt = get_ax_fig_plt(ax=ax)

        x = np.asarray(self.get_values("cpu_time"))
        y = np.asarray(self.get_values("wall_time"))

        # the scatter plot:
        axScatter = plt.subplot(1, 1, 1)
        axScatter.scatter(x, y)
        axScatter.set_aspect("auto")

        # create new axes on the right and on the top of the current axes
        # The first argument of the new_vertical(new_horizontal) method is
        # the height (width) of the axes to be created in inches.
        divider = make_axes_locatable(axScatter)
        axHistx = divider.append_axes("top", 1.2, pad=0.1, sharex=axScatter)
        axHisty = divider.append_axes("right", 1.2, pad=0.1, sharey=axScatter)

        # make some labels invisible
        plt.setp(axHistx.get_xticklabels() + axHisty.get_yticklabels(), visible=False)

        # now determine nice limits by hand:
        binwidth = 0.25
        xymax = np.max([np.max(np.fabs(x)), np.max(np.fabs(y))])
        lim = (int(xymax / binwidth) + 1) * binwidth

        bins = np.arange(-lim, lim + binwidth, binwidth)
        axHistx.hist(x, bins=bins)
        axHisty.hist(y, bins=bins, orientation='horizontal')

        # the xaxis of axHistx and yaxis of axHisty are shared with axScatter,
        # thus there is no need to manually adjust the xlim and ylim of these axis.

        #axHistx.axis["bottom"].major_ticklabels.set_visible(False)
        for tl in axHistx.get_xticklabels():
            tl.set_visible(False)
            axHistx.set_yticks([0, 50, 100])

            #axHisty.axis["left"].major_ticklabels.set_visible(False)
            for tl in axHisty.get_yticklabels():
                tl.set_visible(False)
                axHisty.set_xticks([0, 50, 100])

        #plt.draw()
        return fig<|MERGE_RESOLUTION|>--- conflicted
+++ resolved
@@ -399,19 +399,11 @@
     def plot_pie(self, key="wall_time", minfract=0.05, **kwargs):
         """
         Plot pie charts of the different timers.
-<<<<<<< HEAD
 
         Args:
             key: Keyword used to extract data from timers.
             minfract: Don't show sections whose relative weight is less that minfract.
 
-=======
-
-        Args:
-            key: Keyword used to extract data from timers.
-            minfract: Don't show sections whose relative weight is less that minfract.
-
->>>>>>> 568589d1
         Returns:
             `matplotlib` figure
         """
