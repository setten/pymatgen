--- conflicted
+++ resolved
@@ -1495,24 +1495,13 @@
         else:
             raise ValueError("Wrong value of qnodes parameter : {}".format(self.qnodes))
 
-<<<<<<< HEAD
-    def _get_select_with_master_mem_overhead_shared(self, ret_dict=False):
-        chunk_master, ncpus_master, mem_master, mpiprocs_master = 1, 1, self.mem_per_proc+self.master_mem_overhead, 1
-=======
     def _get_select_with_master_mem_overhead_shared(self, ret_dict=False, memory_policy='mem'):
         chunk_master, ncpus_master, vmem_master, mpiprocs_master = 1, 1, self.mem_per_proc+self.master_mem_overhead, 1
->>>>>>> 37307544
         if self.mpi_procs > 1:
             chunks_slaves, ncpus_slaves, mem_slaves, mpiprocs_slaves = self.mpi_procs - 1, 1, self.mem_per_proc, 1
             select_params = AttrDict(chunk_master=chunk_master, ncpus_master=ncpus_master,
                                      mpiprocs_master=mpiprocs_master, mem_master=int(mem_master),
                                      chunks_slaves=chunks_slaves, ncpus_slaves=ncpus_slaves,
-<<<<<<< HEAD
-                                     mpiprocs_slaves=mpiprocs_slaves, mem_slaves=int(mem_slaves))
-            s = "{chunk_master}:ncpus={ncpus_master}:mem={mem_master}mb:mpiprocs={mpiprocs_master}+" \
-                "{chunks_slaves}:ncpus={ncpus_slaves}:mem={mem_slaves}mb:" \
-                "mpiprocs={mpiprocs_slaves}".format(**select_params)
-=======
                                      mpiprocs_slaves=mpiprocs_slaves, vmem_slaves=int(vmem_slaves))
             if memory_policy == 'vmem':
                 s = "{chunk_master}:ncpus={ncpus_master}:vmem={vmem_master}mb:mpiprocs={mpiprocs_master}+" \
@@ -1522,17 +1511,11 @@
                 s = "{chunk_master}:ncpus={ncpus_master}:mem={vmem_master}mb:mpiprocs={mpiprocs_master}+" \
                     "{chunks_slaves}:ncpus={ncpus_slaves}:mem={vmem_slaves}mb:" \
                     "mpiprocs={mpiprocs_slaves}".format(**select_params)
->>>>>>> 37307544
             tot_ncpus = chunk_master*ncpus_master + chunks_slaves*ncpus_slaves
             if tot_ncpus != self.mpi_procs:
                 raise ValueError('Total number of cpus is different from mpi_procs ...')
         else:
             select_params = AttrDict(chunk_master=chunk_master, ncpus_master=ncpus_master,
-<<<<<<< HEAD
-                                     mpiprocs_master=mpiprocs_master, mem_master=int(mem_master))
-            s = "{chunk_master}:ncpus={ncpus_master}:mem={mem_master}mb:" \
-                "mpiprocs={mpiprocs_master}".format(**select_params)
-=======
                                      mpiprocs_master=mpiprocs_master, vmem_master=int(vmem_master))
             if memory_policy == 'vmem':
                 s = "{chunk_master}:ncpus={ncpus_master}:vmem={vmem_master}mb:" \
@@ -1540,7 +1523,6 @@
             elif memory_policy == 'mem':
                 s = "{chunk_master}:ncpus={ncpus_master}:mem={vmem_master}mb:" \
                     "mpiprocs={mpiprocs_master}".format(**select_params)
->>>>>>> 37307544
         if ret_dict:
             return s, select_params
         return s
@@ -1593,27 +1575,6 @@
                 raise ValueError('nslaves_float < int(nslaves_float) ...')
             mem_master, mpiprocs_master = self.hw.mem_per_node, ncpus_master
             if explicit_last_slave:
-<<<<<<< HEAD
-                select_params = AttrDict(chunk_master=chunk_master, ncpus_master=ncpus_master,
-                                         mpiprocs_master=mpiprocs_master, mem_master=int(mem_master),
-                                         chunks_slaves=chunks_slaves, ncpus_per_slave=ncpus_per_slave,
-                                         mpiprocs_slaves=mpiprocs_slaves, mem_slaves=int(mem_slaves),
-                                         chunk_last_slave=chunk_last_slave, ncpus_last_slave=ncpus_last_slave,
-                                         mem_last_slave=int(mem_last_slave), mpiprocs_last_slave=mpiprocs_last_slave)
-                s = "{chunk_master}:ncpus={ncpus_master}:mem={mem_master}mb:mpiprocs={mpiprocs_master}+" \
-                    "{chunks_slaves}:ncpus={ncpus_per_slave}:mem={mem_slaves}mb:mpiprocs={mpiprocs_slaves}+" \
-                    "{chunk_last_slave}:ncpus={ncpus_last_slave}:mem={mem_last_slave}mb:" \
-                    "mpiprocs={mpiprocs_last_slave}".format(**select_params)
-                tot_ncpus = chunk_master*ncpus_master+chunks_slaves*ncpus_per_slave+chunk_last_slave*ncpus_last_slave
-            else:
-                select_params = AttrDict(chunk_master=chunk_master, ncpus_master=ncpus_master,
-                                         mpiprocs_master=mpiprocs_master, mem_master=int(mem_master),
-                                         chunks_slaves=chunks_slaves, ncpus_per_slave=ncpus_per_slave,
-                                         mpiprocs_slaves=mpiprocs_slaves, mem_slaves=int(mem_slaves))
-                s = "{chunk_master}:ncpus={ncpus_master}:mem={mem_master}mb:mpiprocs={mpiprocs_master}+" \
-                    "{chunks_slaves}:ncpus={ncpus_per_slave}:mem={mem_slaves}mb:" \
-                    "mpiprocs={mpiprocs_slaves}".format(**select_params)
-=======
                 if memory_policy == 'vmem':
                     select_params = AttrDict(chunk_master=chunk_master, ncpus_master=ncpus_master,
                                              mpiprocs_master=mpiprocs_master, vmem_master=int(mem_master),
@@ -1656,7 +1617,6 @@
                     s = "{chunk_master}:ncpus={ncpus_master}:mem={mem_master}mb:mpiprocs={mpiprocs_master}+" \
                         "{chunks_slaves}:ncpus={ncpus_per_slave}:mem={mem_slaves}mb:" \
                         "mpiprocs={mpiprocs_slaves}".format(**select_params)
->>>>>>> 37307544
                 tot_ncpus = chunk_master*ncpus_master + chunks_slaves*ncpus_per_slave
 
         if tot_ncpus != self.mpi_procs:
