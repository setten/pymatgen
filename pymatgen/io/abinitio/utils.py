# coding: utf-8
"""Tools and helper functions for abinit calculations"""
from __future__ import unicode_literals, division, print_function

import os
import collections
import shutil
import operator

from six.moves import filter
from monty.string import list_strings
from monty.dev import deprecated
from pymatgen.util.string_utils import WildCard

import logging
logger = logging.getLogger(__name__)


class File(object):
    """
    Very simple class used to store file basenames, absolute paths and directory names.
    Provides wrappers for the most commonly used functions defined in os.path.
    """
    def __init__(self, path):
        self._path = os.path.abspath(path)

    def __repr__(self):
        return "<%s at %s, %s>" % (self.__class__.__name__, id(self), self.path)

    def __str__(self):
        return "<%s, %s>" % (self.__class__.__name__, self.path)

    def __eq__(self, other):
        return False if other is None else self.path == other.path
                                       
    def __ne__(self, other):
        return not self.__eq__(other)

    @property
    def path(self):
        """Absolute path of the file."""
        return self._path

    @property
    def basename(self):
        """File basename."""
        return os.path.basename(self.path)

    @property
    def relpath(self):
        """Relative path."""
        return os.path.relpath(self.path)

    @property
    def dirname(self):
        """Absolute path of the directory where the file is located."""
        return os.path.dirname(self.path)

    @property
    def exists(self):
        """True if file exists."""
        return os.path.exists(self.path)

    @property
    def isncfile(self):
        """True if self is a NetCDF file"""
        return self.basename.endswith(".nc")

    def read(self):
        """Read data from file."""
        with open(self.path, "r") as f:
            return f.read()

    def readlines(self):
        """Read lines from files."""
        with open(self.path, "r") as f:
            return f.readlines()

    def write(self, string):
        """Write string to file."""
        self.make_dir()
        with open(self.path, "w") as f:
            return f.write(string)

    def writelines(self, lines):
        """Write a list of strings to file."""
        self.make_dir()
        with open(self.path, "w") as f:
            return f.writelines()

    def make_dir(self):
        """Make the directory where the file is located."""
        if not os.path.exists(self.dirname):
            os.makedirs(self.dirname)

    def remove(self):
        """Remove the file."""
        try:
            os.remove(self.path)
        except:
            pass


class Directory(object):
    """
    Very simple class that provides helper functions
    wrapping the most commonly used functions defined in os.path.
    """
    def __init__(self, path):
        self._path = os.path.abspath(path)

    def __repr__(self):
        return "<%s at %s, %s>" % (self.__class__.__name__, id(self), self.path)

    def __str__(self):
        return "<%s, %s>" % (self.__class__.__name__, self.path)

    def __eq__(self, other):
        return False if other is None else self.path == other.path

    def __ne__(self, other):
        return not self.__eq__(other)

    @property
    def path(self):
        """Absolute path of the directory."""
        return self._path

    @property
    def relpath(self):
        """Relative path."""
        return os.path.relpath(self.path)

    @property
    def basename(self):
        """Directory basename."""
        return os.path.basename(self.path)

    def path_join(self, *p):
        """
        Join two or more pathname components, inserting '/' as needed.
        If any component is an absolute path, all previous path components will be discarded.
        """
        return os.path.join(self.path, *p)

    @property
    def exists(self):
        """True if file exists."""
        return os.path.exists(self.path)

    def makedirs(self):
        """
        Super-mkdir; create a leaf directory and all intermediate ones.
        Works like mkdir, except that any intermediate path segment (not
        just the rightmost) will be created if it does not exist.
        """
        if not self.exists:
            os.makedirs(self.path)

    def rmtree(self):
        """Recursively delete the directory tree"""
        shutil.rmtree(self.path, ignore_errors=True)

    def path_in(self, file_basename):
        """Return the absolute path of filename in the directory."""
        return os.path.join(self.path, file_basename)

    def list_filepaths(self, wildcard=None):
        """
        Return the list of absolute filepaths in the directory.

        Args:
            wildcard:
                String of tokens separated by "|".
                Each token represents a pattern.
                If wildcard is not None, we return only those files that
                match the given shell pattern (uses fnmatch).

                Example:
                  wildcard="*.nc|*.pdf" selects only those files that end with .nc or .pdf
        """
        # Selecte the files in the directory.
        fnames = [f for f in os.listdir(self.path)]
        filepaths = filter(os.path.isfile, [os.path.join(self.path, f) for f in fnames])

        # Filter using the shell patterns.
        if wildcard is not None:
            filepaths = WildCard(wildcard).filter(filepaths)

        return filepaths

    def has_abiext(self, ext):
        """
        Returns the absolute path of the ABINIT file with extension ext.
        Support both Fortran files and netcdf files. In the later case,
        we check whether a file with extension ext + ".nc" is present 
        in the directory. Returns empty string is file is not present.

        Raises:
            ValueError if multiple files with the given ext are found.
            This implies that this method is not compatible with multiple datasets.
        """
        files = []
        for f in self.list_filepaths():
            if f.endswith(ext) or f.endswith(ext + ".nc"):
                files.append(f)

        if not files:
            return ""

        if len(files) > 1:
            # ABINIT users must learn that multiple datasets are bad!
            err_msg = "Found multiple files with the same extensions\n Please avoid the use of mutiple datasets!"
            raise ValueError(err_msg)

        return files[0]

    def rename_abiext(self, inext, outext):
        infile = self.has_abiext(inext)
        if not infile:
            raise RuntimeError('no file with ' + inext + ' extension')

        for i in range(len(infile) - 1, -1, -1):
            if infile[i] == '_':
                break
        else:
            raise RuntimeError(inext + ' could not be detected in ' + infile)

        outfile = infile[:i] + '_' + outext
        shutil.move(infile, outfile)
        return 0

# This dictionary maps ABINIT file extensions to the 
# variables that must be used to read the file in input.
#
# TODO: It would be nice to pass absolute paths to abinit with getden_path
# so that I can avoid creating symbolic links before running but
# the presence of the C-bindings complicates the implementation
# (gfortran SIGFAULTs if I add strings to dataset_type!
_EXT2VARS = {
    "DEN": {"irdden": 1},
    "WFK": {"irdwfk": 1},
    "WFQ": {"irdwfq": 1},
    "SCR": {"irdscr": 1},
    "QPS": {"irdqps": 1},
    "1WF": {"ird1wf": 1},
    "1DEN": {"ird1den": 1},
    "BSR": {"irdbsreso": 1},
    "BSC": {"irdbscoup": 1},
    "HAYDR_SAVE": {"irdhaydock": 1},
    "DDK": {"irdddk": 1},
    "DDB": {},
    "GKK": {},
    "DKK": {},
}


def irdvars_for_ext(ext):
    """
    Returns a dictionary with the ABINIT variables 
    that must be used to read the file with extension ext.
    """
    return _EXT2VARS[ext].copy()


def abi_extensions():
    """List with all the ABINIT extensions that are registered."""
    return list(_EXT2VARS.keys())[:]


def abi_splitext(filename):
    """
    Split the ABINIT extension from a filename.
    "Extension" are found by searching in an internal database.

    Returns "(root, ext)" where ext is the registered ABINIT extension 
    The final ".nc" is included (if any) 

    >>> assert abi_splitext("foo_WFK") == ('foo_', 'WFK')
    >>> assert abi_splitext("/home/guido/foo_bar_WFK.nc") == ('foo_bar_', 'WFK.nc')
    """
    filename = os.path.basename(filename)
    is_ncfile = False
    if filename.endswith(".nc"):
        is_ncfile = True
        filename = filename[:-3]

    known_extensions = abi_extensions()

    # This algorith fails if we have two files 
    # e.g. HAYDR_SAVE, ANOTHER_HAYDR_SAVE
    for i in range(len(filename)-1, -1, -1):
        ext = filename[i:]
        if ext in known_extensions:
            break

    else:
        raise ValueError("Cannot find a registered extension in %s" % filename)

    root = filename[:i]
    if is_ncfile: 
        ext += ".nc"

    return root, ext


class FilepathFixer(object):
    """
    This object modifies the names of particular output files
    produced by ABINIT so that the file extension is preserved.
    Having a one-to-one mapping between file extension and data format
    is indeed fundamental for the correct behaviour of abinitio since:

        - We locate the output file by just inspecting the extension

        - We select the variables that must be added to the input file
          on the basis of the extension specified by the user during 
          the initialization of the `AbinitFlow`.

    Unfortunately, ABINIT developers like to append extra stuff 
    to the initial extension and therefore we have to call 
    `FilepathFixer` to fix the output files produced by the run.

    Example:
    
    >>> fixer = FilepathFixer()
    >>> assert fixer.fix_paths('/foo/out_1WF17') == {'/foo/out_1WF17': '/foo/out_1WF'}
    >>> assert fixer.fix_paths('/foo/out_1WF5.nc') == {'/foo/out_1WF5.nc': '/foo/out_1WF.nc'}
    """
    def __init__(self):
        # dictionary mapping the *official* file extension to
        # the regular expression used to tokenize the basename of the file
        # To add a new fix it's sufficient to add a new regexp and 
        # a static method _fix_EXTNAME
        self.regs = regs = {}
        import re
        regs["1WF"] = re.compile("(\w+_)1WF(\d+)(.nc)?$")
        regs["1DEN"] = re.compile("(\w+_)1DEN(\d+)(.nc)?$")

    @staticmethod
    def _fix_1WF(match):
        root, pert, ncext = match.groups()
        if ncext is None: ncext = ""
        return root + "1WF" + ncext

    @staticmethod
    def _fix_1DEN(match):
        root, pert, ncext = match.groups()
        if ncext is None: ncext = ""
        return root + "1DEN" + ncext


    def _fix_path(self, path):
        for ext, regex in self.regs.items():
            head, tail = os.path.split(path)

            match = regex.match(tail)
            if match:
                newtail = getattr(self, "_fix_" + ext)(match)
                newpath = os.path.join(head, newtail)
                return newpath, ext

        return None, None

    def fix_paths(self, paths):
        """
        Fix the filenames in the iterable paths

        Returns:
            old2new:
                Mapping old_path --> new_path
        """
        old2new, fixed_exts = {}, []

        for path in list_strings(paths):
            newpath, ext = self._fix_path(path)

            if newpath is not None:
<<<<<<< HEAD
                print(ext, path, fixed_exts)
                if ext != '1WF':
                    assert ext not in fixed_exts
=======
                if ext not in fixed_exts:
                    if ext == "1WF": continue
                    raise ValueError("Unknown extension %s" % ext)
>>>>>>> 8d90f547
                fixed_exts.append(ext)
                old2new[path] = newpath

        return old2new


def _bop_not(obj):
    """Boolean not."""
    return not bool(obj)


def _bop_and(obj1, obj2):
    """Boolean and."""
    return bool(obj1) and bool(obj2)


def _bop_or(obj1, obj2):
    """Boolean or."""
    return bool(obj1) or bool(obj2)


def _bop_divisible(num1, num2):
    """Return True if num1 is divisible by num2."""
    return (num1 % num2) == 0.0

# Mapping string --> operator.
_UNARY_OPS = {
    "$not": _bop_not,
}

_BIN_OPS = {
    "$eq": operator.eq,
    "$ne": operator.ne,
    "$gt": operator.gt,
    "$ge": operator.ge,
    "$lt": operator.lt,
    "$le": operator.le,
    "$divisible": _bop_divisible,
    "$and": _bop_and,
    "$or":  _bop_or,
    }


_ALL_OPS = list(_UNARY_OPS.keys()) + list(_BIN_OPS.keys())


def map2rpn(map, obj):
    """
    Convert a Mongodb-like dictionary to a RPN list of operands and operators.

    Reverse Polish notation (RPN) is a mathematical notation in which every 
    operator follows all of its operands, e.g.

    3 - 4 + 5 -->   3 4 - 5 + 

    >>> d = {2.0: {'$eq': 1.0}}
    >>> assert map2rpn(d, None) == [2.0, 1.0, '$eq']
    """
    rpn = []

    for k, v in map.items():

        if k in _ALL_OPS:
            if isinstance(v, collections.Mapping):
                # e.g "$not": {"$gt": "one"}
                # print("in op_vmap",k, v)
                values = map2rpn(v, obj)
                rpn.extend(values)
                rpn.append(k)

            elif isinstance(v, (list, tuple)):
                # e.g "$and": [{"$not": {"one": 1.0}}, {"two": {"$lt": 3}}]}
                # print("in_op_list",k, v)
                for d in v:
                    rpn.extend(map2rpn(d, obj))

                rpn.append(k)

            else: 
                # Examples
                # 1) "$eq"": "attribute_name"
                # 2) "$eq"": 1.0
                try:
                    #print("in_otherv",k, v)
                    rpn.append(getattr(obj, v))
                    rpn.append(k)

                except TypeError:
                    #print("in_otherv, raised",k, v)
                    rpn.extend([v, k])
        else:
            try:
                k = getattr(obj, k)
            except TypeError:
                k = k

            if isinstance(v, collections.Mapping):
                # "one": {"$eq": 1.0}}
                values = map2rpn(v, obj)
                rpn.append(k)
                rpn.extend(values) 
            else:
                #"one": 1.0 
                rpn.extend([k, v, "$eq"])

    return rpn


def evaluate_rpn(rpn):
    """
    Evaluates the RPN form produced my map2rpn.

    Returns:
        bool
    """
    vals_stack = []
                                                                              
    for item in rpn:
                                                                              
        if item in _ALL_OPS:
            # Apply the operator and push to the task.
            v2 = vals_stack.pop()
                                                                              
            if item in _UNARY_OPS:
                res = _UNARY_OPS[item](v2)
                                                                              
            elif item in _BIN_OPS:
                v1 = vals_stack.pop()
                res = _BIN_OPS[item](v1, v2)
            else:
                raise ValueError("%s not in unary_ops or bin_ops" % str(item))
                                                                              
            vals_stack.append(res)
                                                                              
        else:
            # Push the operand
            vals_stack.append(item)
                                                                              
        #print(vals_stack)
                                                                              
    assert len(vals_stack) == 1
    assert isinstance(vals_stack[0], bool)
                                                                              
    return vals_stack[0]


class Condition(object):
    """
    This object receives a dictionary that defines a boolean condition whose syntax is similar
    to the one used in mongodb (albeit not all the operators available in mongodb are supported here).

    Example:

    $gt: {field: {$gt: value} }

    $gt selects those documents where the value of the field is greater than (i.e. >) the specified value.

    $and performs a logical AND operation on an array of two or more expressions (e.g. <expression1>, <expression2>, etc.) 
    and selects the documents that satisfy all the expressions in the array. 

    { $and: [ { <expression1> }, { <expression2> } , ... , { <expressionN> } ] }

    Consider the following example:

    db.inventory.find( { qty: { $gt: 20 } } )
    This query will select all documents in the inventory collection where the qty field value is greater than 20.
    Consider the following example:

    db.inventory.find( { qty: { $gt: 20 } } )
    db.inventory.find({ $and: [ { price: 1.99 }, { qty: { $lt: 20 } }, { sale: true } ] } )
    """
    def __init__(self, cmap):
        self.cmap = cmap

    def __str__(self):
        return str(self.cmap)

    def __bool__(self):
        return bool(self.cmap)

    __nonzero__ = __bool__

    def __call__(self, obj):
        if not self: return True
        try:
            return evaluate_rpn(map2rpn(self.cmap, obj))
        except Exception as exc:
            logger.warning("Condition(%s) raised Exception:\n %s" % (type(obj), str(exc)))
            return False


class Editor(object):
    """
    Wrapper class that calls the editor specified by the user 
    or the one specified in the $EDITOR env variable.
    """
    def __init__(self, editor=None):
        """If editor is None, $EDITOR is used."""
        self.editor = os.getenv("EDITOR", "vi") if editor is None else str(editor)

    def edit_files(self, fnames, ask_for_exit=True):
        exit_status = 0
        for idx, fname in enumerate(fnames):
            exit_status = self.edit_file(fname)
            if ask_for_exit and idx != len(fnames)-1 and self.user_wants_to_exit():
                break
        return exit_status

    def edit_file(self, fname):
        from subprocess import call
        retcode = call([self.editor, fname])

        if retcode != 0:
            import warnings
            warnings.warn("Error while trying to edit file: %s" % fname)

        return retcode 

    @staticmethod
    def user_wants_to_exit():
        """Show an interactive prompt asking if exit is wanted."""
        try:
            answer = raw_input("Do you want to continue [Y/n]")

        except EOFError:
            return True

        return answer.lower().strip() in ["n", "no"]<|MERGE_RESOLUTION|>--- conflicted
+++ resolved
@@ -6,13 +6,11 @@
 import collections
 import shutil
 import operator
-
+import logging
 from six.moves import filter
 from monty.string import list_strings
-from monty.dev import deprecated
 from pymatgen.util.string_utils import WildCard
 
-import logging
 logger = logging.getLogger(__name__)
 
 
@@ -349,7 +347,6 @@
         if ncext is None: ncext = ""
         return root + "1DEN" + ncext
 
-
     def _fix_path(self, path):
         for ext, regex in self.regs.items():
             head, tail = os.path.split(path)
@@ -376,15 +373,9 @@
             newpath, ext = self._fix_path(path)
 
             if newpath is not None:
-<<<<<<< HEAD
-                print(ext, path, fixed_exts)
-                if ext != '1WF':
-                    assert ext not in fixed_exts
-=======
                 if ext not in fixed_exts:
                     if ext == "1WF": continue
                     raise ValueError("Unknown extension %s" % ext)
->>>>>>> 8d90f547
                 fixed_exts.append(ext)
                 old2new[path] = newpath
 
