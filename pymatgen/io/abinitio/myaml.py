import yaml

_HAS_CYAML = False

try:
    from yaml import CLoader as Loader, CDumper as Dumper
except ImportError:
<<<<<<< HEAD
    #import warnings
    #warnings.warn("Cannot import LibYAML bindings. If you want to use LibYAML bindings, which are much faster than" +
    #              " the pure Python version,\n you need to download and install LibYAML." +
    #              " See http://pyyaml.org/wiki/PyYAMLDocumentation\n")
    HAS_CYAML = False
=======
    import warnings
    msg = ("Cannot import LibYAML bindings. "
           "If you want to use LibYAML bindings, which are much faster than the pure Python version,\n" +
           "you need to download and install LibYAML. See http://pyyaml.org/wiki/PyYAMLDocumentation\n")
    #warnings.warn(msg)
    _HAS_CYAML = False
>>>>>>> 77006b12
    from yaml import Loader, Dumper


def has_cyaml():
    """True if we have the C implementation"""
    return _HAS_CYAML


def load(stream, Loader=Loader):
    return yaml.load(stream, Loader=Loader)


def dump(data, Dumper=Dumper):
    return yaml.dump(data, Dumper=Dumper)<|MERGE_RESOLUTION|>--- conflicted
+++ resolved
@@ -5,20 +5,12 @@
 try:
     from yaml import CLoader as Loader, CDumper as Dumper
 except ImportError:
-<<<<<<< HEAD
-    #import warnings
-    #warnings.warn("Cannot import LibYAML bindings. If you want to use LibYAML bindings, which are much faster than" +
-    #              " the pure Python version,\n you need to download and install LibYAML." +
-    #              " See http://pyyaml.org/wiki/PyYAMLDocumentation\n")
-    HAS_CYAML = False
-=======
     import warnings
     msg = ("Cannot import LibYAML bindings. "
            "If you want to use LibYAML bindings, which are much faster than the pure Python version,\n" +
            "you need to download and install LibYAML. See http://pyyaml.org/wiki/PyYAMLDocumentation\n")
     #warnings.warn(msg)
     _HAS_CYAML = False
->>>>>>> 77006b12
     from yaml import Loader, Dumper
 
 
