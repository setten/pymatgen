# coding: utf-8
"""
This module implements the pickler objects used in abinitio.
"""
from __future__ import unicode_literals, division, print_function

import pickle

from pymatgen.core.periodic_table import Element


class PmgPickler(pickle.Pickler):
    """
    Persistence of External Objects as described in section 12.1.5.1 of 
    https://docs.python.org/3/library/pickle.html
    """
    def persistent_id(self, obj):
        """Instead of pickling as a regular class instance, we emit a persistent ID."""
        if isinstance(obj, Element):
            # Here, our persistent ID is simply a tuple, containing a tag and a key
            t = (obj.__class__.__name__, obj._symbol)
            #print(t, t.__class__, type(t))
            return t
        else:
            # If obj does not have a persistent ID, return None. This means obj needs to be pickled as usual.
            return None


class PmgUnpickler(pickle.Unpickler):
    """
    Persistence of External Objects as described in section 12.1.5.1 of 
    https://docs.python.org/3/library/pickle.html
    """
    def persistent_load(self, pid):
        """
        This method is invoked whenever a persistent ID is encountered.
        Here, pid is the tuple returned by PmgPickler.
        """
<<<<<<< HEAD
        #print(pid)
        #print(pid.__class__)
        import traceback
        import sys
        print('\n'.join((traceback.format_exc(), str(sys.exc_info()[0]))))

        try:
            type_tag, key_id = pid
        except ValueError:
            type_tag, key_id = eval(pid)
=======
        try:
            type_tag, key_id = pid
        except Exception as exc:
            # Sometimes we get a string such as ('Element', u'C') instead 
            # of a real tuple. Use ast to evalute the expression (much safer than eval).
            import ast
            type_tag, key_id = ast.literal_eval(pid)
            #raise pickle.UnpicklingError("Exception:\n%s\npid: %s\ntype(pid)%s" % 
            #    (str(exc), str(pid), type(pid)))
>>>>>>> a6af4df3

        if type_tag == "Element":
            return Element(key_id)
        else:
            # Always raises an error if you cannot return the correct object.
            # Otherwise, the unpickler will think None is the object referenced by the persistent ID.
            raise pickle.UnpicklingError("unsupported persistent object with pid %s" % pid)


def pmg_pickle_load(filobj, **kwargs):
    """
    Loads a pickle file and deserialize it with PmgUnpickler.

    Args:
        filobj: File-like object
        \*\*kwargs: Any of the keyword arguments supported by PmgUnpickler

    Returns:
        Deserialized object. 
    """
<<<<<<< HEAD
    print('PmgUnpickler(filobj, **kwargs).load()')
=======
    #return pickle.load(filobj, **kwargs)
>>>>>>> a6af4df3
    return PmgUnpickler(filobj, **kwargs).load()
#    return pickle.load(filobj, **kwargs)


def pmg_pickle_dump(obj, filobj, **kwargs):
    """
    Dump an object to a pickle file using PmgPickler.

    Args:
        obj (object): Object to dump.
        fileobj: File-like object
        \*\*kwargs: Any of the keyword arguments supported by PmgPickler
    """
<<<<<<< HEAD
    print('PmgPickler(filobj, **kwargs).dump(obj)')
    PmgPickler(filobj, **kwargs).dump(obj)
#    return pickle.dump(obj, filobj, **kwargs)
=======
    #return pickle.dump(obj, filobj, **kwargs)
    return PmgPickler(filobj, **kwargs).dump(obj)
>>>>>>> a6af4df3
<|MERGE_RESOLUTION|>--- conflicted
+++ resolved
@@ -36,18 +36,6 @@
         This method is invoked whenever a persistent ID is encountered.
         Here, pid is the tuple returned by PmgPickler.
         """
-<<<<<<< HEAD
-        #print(pid)
-        #print(pid.__class__)
-        import traceback
-        import sys
-        print('\n'.join((traceback.format_exc(), str(sys.exc_info()[0]))))
-
-        try:
-            type_tag, key_id = pid
-        except ValueError:
-            type_tag, key_id = eval(pid)
-=======
         try:
             type_tag, key_id = pid
         except Exception as exc:
@@ -57,7 +45,6 @@
             type_tag, key_id = ast.literal_eval(pid)
             #raise pickle.UnpicklingError("Exception:\n%s\npid: %s\ntype(pid)%s" % 
             #    (str(exc), str(pid), type(pid)))
->>>>>>> a6af4df3
 
         if type_tag == "Element":
             return Element(key_id)
@@ -78,11 +65,6 @@
     Returns:
         Deserialized object. 
     """
-<<<<<<< HEAD
-    print('PmgUnpickler(filobj, **kwargs).load()')
-=======
-    #return pickle.load(filobj, **kwargs)
->>>>>>> a6af4df3
     return PmgUnpickler(filobj, **kwargs).load()
 #    return pickle.load(filobj, **kwargs)
 
@@ -96,11 +78,4 @@
         fileobj: File-like object
         \*\*kwargs: Any of the keyword arguments supported by PmgPickler
     """
-<<<<<<< HEAD
-    print('PmgPickler(filobj, **kwargs).dump(obj)')
-    PmgPickler(filobj, **kwargs).dump(obj)
-#    return pickle.dump(obj, filobj, **kwargs)
-=======
-    #return pickle.dump(obj, filobj, **kwargs)
-    return PmgPickler(filobj, **kwargs).dump(obj)
->>>>>>> a6af4df3
+    return PmgPickler(filobj, **kwargs).dump(obj)