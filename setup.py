--- conflicted
+++ resolved
@@ -50,17 +50,10 @@
 setup(
     name="pymatgen",
     packages=find_packages(),
-<<<<<<< HEAD
-    version="3.0.0",
-    install_requires=["numpy>=1.8", "pyhull>=1.5.2",
-                      "requests>=2.3.0", "pybtex>=0.18", "pyyaml>=3.11",
-                      "monty>=0.4.2", "six>=1.7.3"],
-=======
     version="3.0.2",
     install_requires=["numpy>=1.8", "pyhull>=1.5.3",
                       "requests>=2.3.0", "pybtex>=0.18", "pyyaml>=3.11",
                       "monty>=0.5.5", "six>=1.7.3"],
->>>>>>> 911bbffb
     extras_require={"electronic_structure": ["scipy>=0.10"],
                     "plotting": ["matplotlib>=1.1"],
                     "ase_adaptor": ["ase>=3.3"],
